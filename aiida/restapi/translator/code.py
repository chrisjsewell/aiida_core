
from aiida.restapi.translator.node import NodeTranslator

class CodeTranslator(NodeTranslator):
    """
    It prepares the query_help from user inputs which later will be
    passed to QueryBuilder to get either the list of Codes or the
    details of one code

    Supported REST requests:
    - http://base_url/code?filters
    - http://base_url/code/pk
    - http://base_url/code/pk/io/inputs
    - http://base_url/code/pk/io/outputs
    - http://base_url/code/pk/content/attributes
    - http://base_url/code/pk/content/extras

    **Please NOTE that filters are allowed ONLY in first resuest to
    get code list

    Pk         : pk of the code
    Filters    : filters dictionary to apply on
                 codes list. Not applicable to single code.
    order_by   : used to sort codes list. Not applicable to
                 single code
    end_points : io/inputs, io/outputs, content/attributes, content/extras
    query_help : (TODO)
    kwargs: extra parameters if any.

    **Return: list of codes or details of single code

    EXAMPLES:
    ex1:: get single code details
    ct = CodeTranslator()
    ct.add_filters(node_pk)
    query_help = ct.get_query_help()
    qb = QueryBuilder(**query_help)
    data = ct.formatted_result(qb)

    ex2:: get list of codes (use filters)
    ct = CodeTranslator()
    ct.add_filters(filters_dict)
    query_help = ct.get_query_help()
    qb = QueryBuilder(**query_help)
    data = ct.get_formatted_result(qb)

    ex3:: get code inputs
    ct = CodeTranslator()
    ct.get_inputs(node_pk)
    results_type = "inputs"
    ct.add_filters(filters_dict)
    query_help = ct.get_query_help()
    qb = QueryBuilder(**query_help)
    data = ct.get_formatted_result(qb, results_type)

    ex3:: get code outputs
    ct = CodeTranslator()
    ct.get_outputs(node_pk)
    results_type = "outputs"
    ct.add_filters(filters_dict)
    query_help = ct.get_query_help()
    qb = QueryBuilder(**query_help)
    data = ct.get_formatted_result(qb, results_type)

    """

    # A label associated to the present class (coincides with the resource name)
    __label__ = "codes"
    # The string name of the AiiDA class one-to-one associated to the present
    #  class
    _aiida_type = "code.Code"
    # The string associated to the AiiDA class in the query builder lexicon
    _qb_type = _aiida_type + '.'

    _result_type = __label__

    def __init__(self, **kwargs):
        """
        Initialise the parameters.
        Create the basic query_help
        """
<<<<<<< HEAD
        # basic query_help object

        super(CodeTranslator, self).__init__(Class=self.__class__, **kwargs)
=======
        super(CodeTranslator, self).__init__(Class=self.__class__, **kwargs)
>>>>>>> 21c299b2
<|MERGE_RESOLUTION|>--- conflicted
+++ resolved
@@ -79,10 +79,4 @@
         Initialise the parameters.
         Create the basic query_help
         """
-<<<<<<< HEAD
-        # basic query_help object
-
         super(CodeTranslator, self).__init__(Class=self.__class__, **kwargs)
-=======
-        super(CodeTranslator, self).__init__(Class=self.__class__, **kwargs)
->>>>>>> 21c299b2
