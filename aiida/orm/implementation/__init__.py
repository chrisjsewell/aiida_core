
from aiida.backends.settings import BACKEND
from aiida.common.exceptions import ConfigurationError
from aiida.orm.implementation.general.group import get_group_type_mapping

if BACKEND == "sqlalchemy":
    from aiida.orm.implementation.sqlalchemy.node import Node
    from aiida.orm.implementation.sqlalchemy.computer import Computer
    from aiida.orm.implementation.sqlalchemy.group import Group
    from aiida.orm.implementation.sqlalchemy.lock import Lock, LockManager
    # from aiida.orm.implementation.sqlalchemy.querytool import QueryTool
    from aiida.orm.implementation.sqlalchemy.workflow import Workflow, kill_all, get_workflow_info
    from aiida.orm.implementation.sqlalchemy.code import Code, delete_code
    from aiida.orm.implementation.sqlalchemy.utils import delete_computer
    from aiida.backends.querybuild.querybuilder_sa import QueryBuilder
elif BACKEND == "django":
    from aiida.orm.implementation.django.node import Node
    from aiida.orm.implementation.django.computer import Computer
    from aiida.orm.implementation.django.group import Group
    from aiida.orm.implementation.django.lock import Lock, LockManager
    from aiida.orm.implementation.django.querytool import QueryTool
    from aiida.orm.implementation.django.workflow import Workflow, kill_all, get_workflow_info
    from aiida.orm.implementation.django.code import Code, delete_code
    from aiida.orm.implementation.django.utils import delete_computer
<<<<<<< HEAD
    from aiida.backends.querybuild.querybuilder_django import QueryBuilder
=======
else:
    raise ConfigurationError("Invalid settings.BACKEND: {}".format(
            BACKEND))
>>>>>>> 4e0d7224
<|MERGE_RESOLUTION|>--- conflicted
+++ resolved
@@ -22,10 +22,7 @@
     from aiida.orm.implementation.django.workflow import Workflow, kill_all, get_workflow_info
     from aiida.orm.implementation.django.code import Code, delete_code
     from aiida.orm.implementation.django.utils import delete_computer
-<<<<<<< HEAD
     from aiida.backends.querybuild.querybuilder_django import QueryBuilder
-=======
 else:
     raise ConfigurationError("Invalid settings.BACKEND: {}".format(
-            BACKEND))
->>>>>>> 4e0d7224
+            BACKEND))