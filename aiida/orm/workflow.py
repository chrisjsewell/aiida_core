--- conflicted
+++ resolved
@@ -1,1180 +1,3 @@
-<<<<<<< HEAD
 from aiida.common.exceptions import NotExistent
 from aiida.orm.implementation import Workflow, get_workflow_info
-from aiida.orm.implementation.general.workflow import WorkflowKillError, WorkflowUnkillable
-=======
-# -*- coding: utf-8 -*-
-import os
-import importlib
-
-from django.core.exceptions import ObjectDoesNotExist
-from aiida.common.exceptions import (InternalError, ModificationNotAllowed,
-                                     NotExistent, ValidationError, AiidaException)
-from aiida.common.folders import RepositoryFolder, SandboxFolder
-from aiida.common.datastructures import wf_states, wf_exit_call
-
-from aiida.djsite.utils import get_automatic_user
-from aiida.common import aiidalogger
-from aiida.orm.calculation.job import JobCalculation
-
-__copyright__ = u"Copyright (c), 2015, ECOLE POLYTECHNIQUE FEDERALE DE LAUSANNE (Theory and Simulation of Materials (THEOS) and National Centre for Computational Design and Discovery of Novel Materials (NCCR MARVEL)), Switzerland and ROBERT BOSCH LLC, USA. All rights reserved."
-__license__ = "MIT license, see LICENSE.txt file"
-__version__ = "0.5.0"
-__contributors__ = "Andrea Cepellotti, Andrius Merkys, Giovanni Pizzi, Marco Gibertini, Martin Uhrin, Nicolas Mounet, Riccardo Sabatini"
-
-logger = aiidalogger.getChild('Workflow')
-
-
-class WorkflowKillError(AiidaException):
-    """
-    An exception raised when a workflow failed to be killed.
-    The error_message_list attribute contains the error messages from
-    all the subworkflows.
-    """
-
-    def __init__(self, *args, **kwargs):
-        # Call the base class constructor with the parameters it needs
-        super(WorkflowKillError, self).__init__(*args)
-
-        self.error_message_list = kwargs.pop('error_message_list', [])
-        if kwargs:
-            raise ValueError("Unknown parameters passed to WorkflowKillError")
-
-
-class WorkflowUnkillable(AiidaException):
-    """
-    Raised when a workflow cannot be killed because it is in the FINISHED or 
-    ERROR state.
-    """
-    pass
-
-
-class Workflow(object):
-    """
-    Base class to represent a workflow. This is the superclass of any workflow implementations,
-    and provides all the methods necessary to interact with the database.
-    
-    The typical use case are workflow stored in the aiida.workflow packages, that are initiated
-    either by the user in the shell or by some scripts, and that are monitored by the aiida daemon.
-
-    Workflow can have steps, and each step must contain some calculations to be executed. At the
-    end of the step's calculations the workflow is reloaded in memory and the next methods is called.
-    
-    .. todo: verify if there are other places (beside label and description) where
-      the _increment_version_number_db routine needs to be called to increase
-      the nodeversion after storing 
-    """
-    # Name to be used for the repository section
-    _section_name = 'workflow'
-
-    # The name of the subfolder in which to put the files/directories added with add_path
-    _path_subfolder_name = 'path'
-
-    def __init__(self, **kwargs):
-        """
-        Initializes the Workflow super class, store the instance in the DB and in case
-        stores the starting parameters.
-
-        If initialized with an uuid the Workflow is loaded from the DB, if not a new
-        workflow is generated and added to the DB following the stack frameworks. This
-        means that only modules inside aiida.workflows are allowed to implements
-        the workflow super calls and be stored. The caller names, modules and files are
-        retrieved from the stack.
-
-        :param uuid: a string with the uuid of the object to be loaded.
-        :param params: a dictionary of storable objects to initialize the specific workflow
-        :raise: NotExistent: if there is no entry of the desired workflow kind with
-                             the given uuid.
-        """
-        from aiida.djsite.db.models import DbWorkflow
-        from aiida.common.utils import md5_file
-        import hashlib
-
-        self._to_be_stored = True
-
-        self._logger = logger.getChild(self.__class__.__name__)
-
-        uuid = kwargs.pop('uuid', None)
-
-        if uuid is not None:
-            self._to_be_stored = False
-            if kwargs:
-                raise ValueError("If you pass a UUID, you cannot pass any further parameter")
-
-            try:
-                self._dbworkflowinstance = DbWorkflow.objects.get(uuid=uuid)
-
-                # self.logger.info("Workflow found in the database, now retrieved")
-                self._repo_folder = RepositoryFolder(section=self._section_name, uuid=self.uuid)
-
-            except ObjectDoesNotExist:
-                raise NotExistent("No entry with the UUID {} found".format(uuid))
-
-        else:
-            # ATTENTION: Do not move this code outside or encapsulate it in a function
-            import inspect
-
-            stack = inspect.stack()
-
-            # cur_fr  = inspect.currentframe()
-            #call_fr = inspect.getouterframes(cur_fr, 2)
-
-            # Get all the caller data
-            caller_frame = stack[1][0]
-            caller_file = stack[1][1]
-            caller_funct = stack[1][3]
-
-            caller_module = inspect.getmodule(caller_frame)
-            caller_module_class = caller_frame.f_locals.get('self', None).__class__
-
-            if not caller_funct == "__init__":
-                raise SystemError("A workflow must implement the __init__ class explicitly")
-
-            # Test if the launcher is another workflow
-
-            # print "caller_module", caller_module
-            # print "caller_module_class", caller_module_class
-            # print "caller_file", caller_file
-            # print "caller_funct", caller_funct
-
-            # Accept only the aiida.workflows packages
-            if caller_module == None or not caller_module.__name__.startswith("aiida.workflows"):
-                raise SystemError("The superclass can't be called directly")
-
-            self.caller_module = caller_module.__name__
-            self.caller_module_class = caller_module_class.__name__
-            self.caller_file = caller_file
-            self.caller_funct = caller_funct
-
-            self._temp_folder = SandboxFolder()
-            self.current_folder.insert_path(self.caller_file, self.caller_module_class)
-            # self.store()
-
-            # Test if there are parameters as input
-            params = kwargs.pop('params', None)
-
-            if params is not None:
-                if type(params) is dict:
-                    self.set_params(params)
-
-            # This stores the MD5 as well, to test in case the workflow has
-            # been modified after the launch
-            self._dbworkflowinstance = DbWorkflow(user=get_automatic_user(),
-                                                  module=self.caller_module,
-                                                  module_class=self.caller_module_class,
-                                                  script_path=self.caller_file,
-                                                  script_md5=md5_file(self.caller_file))
-
-        self.attach_calc_lazy_storage = {}
-        self.attach_subwf_lazy_storage = {}
-
-    def __repr__(self):
-        return '<{}: {}>'.format(self.__class__.__name__, str(self))
-
-    def __str__(self):
-        if self._to_be_stored:
-            return "uuid: {} (unstored)".format(self.uuid)
-        else:
-            return "uuid: {} (pk: {})".format(self.uuid, self.pk)
-
-
-    @property
-    def dbworkflowinstance(self):
-        """
-        Get the DbWorkflow object stored in the super class.
-        
-        :return: DbWorkflow object from the database
-        """
-        from aiida.djsite.db.models import DbWorkflow
-
-        if self._dbworkflowinstance.pk is None:
-            return self._dbworkflowinstance
-        else:
-            self._dbworkflowinstance = DbWorkflow.objects.get(pk=self._dbworkflowinstance.pk)
-            return self._dbworkflowinstance
-
-    def _get_dbworkflowinstance(self):
-        return self.dbworkflowinstance
-
-    @property
-    def label(self):
-        """
-        Get the label of the workflow.
-        
-        :return: a string
-        """
-        return self.dbworkflowinstance.label
-
-    @label.setter
-    def label(self, label):
-        """
-        Set the label of the workflow.
-        
-        :param label: a string
-        """
-        self._update_db_label_field(label)
-
-    def _update_db_label_field(self, field_value):
-        """
-        Safety method to store the label of the workflow
-        
-        :return: a string
-        """
-        from django.db import transaction
-
-        self.dbworkflowinstance.label = field_value
-        if not self._to_be_stored:
-            with transaction.commit_on_success():
-                self._dbworkflowinstance.save()
-                self._increment_version_number_db()
-
-    @property
-    def description(self):
-        """
-        Get the description of the workflow.
-        
-        :return: a string
-        """
-        return self.dbworkflowinstance.description
-
-    @description.setter
-    def description(self, desc):
-        """
-        Set the description of the workflow
-        
-        :param desc: a string
-        """
-        self._update_db_description_field(desc)
-
-    def _update_db_description_field(self, field_value):
-        """
-        Safety method to store the description of the workflow
-        
-        :return: a string
-        """
-        from django.db import transaction
-
-        self.dbworkflowinstance.description = field_value
-        if not self._to_be_stored:
-            with transaction.commit_on_success():
-                self._dbworkflowinstance.save()
-                self._increment_version_number_db()
-
-
-    def _increment_version_number_db(self):
-        """
-        This function increments the version number in the DB.
-        This should be called every time you need to increment the version (e.g. on adding a
-        extra or attribute). 
-        """
-        from django.db.models import F
-        from aiida.djsite.db.models import DbWorkflow
-
-        # I increment the node number using a filter (this should be the right way of doing it;
-        # dbnode.nodeversion  = F('nodeversion') + 1
-        # will do weird stuff, returning Django Objects instead of numbers, and incrementing at
-        # every save; moreover in this way I should do the right thing for concurrent writings
-        # I use self._dbnode because this will not do a query to update the node; here I only
-        # need to get its pk
-        DbWorkflow.objects.filter(pk=self.pk).update(nodeversion=F('nodeversion') + 1)
-
-        # This reload internally the node of self._dbworkflowinstance
-        _ = self.dbworkflowinstance
-        # Note: I have to reload the ojbect. I don't do it here because it is done at every call
-        # to self.dbnode
-        # self._dbnode = DbNode.objects.get(pk=self._dbnode.pk)
-
-    @property
-    def repo_folder(self):
-        """
-        Get the permanent repository folder.
-        Use preferentially the current_folder method.
-        
-        :return: the permanent RepositoryFolder object
-        """
-        return self._repo_folder
-
-    @property
-    def current_folder(self):
-        """
-        Get the current repository folder, 
-        whether the temporary or the permanent.
-        
-        :return: the RepositoryFolder object.
-        """
-        if self._to_be_stored:
-            return self.get_temp_folder()
-        else:
-            return self.repo_folder
-
-    @property
-    def _get_folder_pathsubfolder(self):
-        """
-        Get the subfolder in the repository.
-        
-        :return: a Folder object.
-        """
-        return self.current_folder.get_subfolder(
-            self._path_subfolder_name, reset_limit=True)
-
-    def get_folder_list(self, subfolder='.'):
-        """
-        Get the the list of files/directory in the repository of the object.
-        
-        :param str,optional subfolder: get the list of a subfolder
-        :return: a list of strings.
-        """
-        return self._get_folder_pathsubfolder.get_subfolder(subfolder).get_content_list()
-
-    def get_temp_folder(self):
-        """
-        Get the folder of the Node in the temporary repository.
-        
-        :return: a SandboxFolder object mapping the node in the repository.
-        """
-        if self._temp_folder is None:
-            raise InternalError("The temp_folder was asked for node {}, but it is "
-                                "not set!".format(self.uuid))
-        return self._temp_folder
-
-    def remove_path(self, path):
-        """
-        Remove a file or directory from the repository directory.
-
-        Can be called only before storing.
-        """
-        if not self._to_be_stored:
-            raise ValueError("Cannot delete a path after storing the node")
-
-        if os.path.isabs(path):
-            raise ValueError("The destination path in remove_path must be a relative path")
-        self._get_folder_pathsubfolder.remove_path(path)
-
-    def add_path(self, src_abs, dst_path):
-        """
-        Copy a file or folder from a local file inside the repository directory.
-        If there is a subpath, folders will be created.
-
-        Copy to a cache directory if the entry has not been saved yet.
-        src_abs: the absolute path of the file to copy.
-        dst_filename: the (relative) path on which to copy.
-        """
-        if not self._to_be_stored:
-            raise ValueError("Cannot insert a path after storing the node")
-
-        if not os.path.isabs(src_abs):
-            raise ValueError("The source path in add_path must be absolute")
-        if os.path.isabs(dst_path):
-            raise ValueError("The destination path in add_path must be a filename without any subfolder")
-        self._get_folder_pathsubfolder.insert_path(src_abs, dst_path)
-
-    def get_abs_path(self, path, section=None):
-        """
-        TODO: For the moment works only for one kind of files, 'path' (internal files)
-        """
-        if section is None:
-            section = self._path_subfolder_name
-
-        if os.path.isabs(path):
-            raise ValueError("The path in get_abs_path must be relative")
-        return self.current_folder.get_subfolder(section, reset_limit=True).get_abs_path(path, check_existence=True)
-
-    @classmethod
-    def query(cls, *args, **kwargs):
-        """
-        Map to the aiidaobjects manager of the DbWorkflow, that returns
-        Workflow objects instead of DbWorkflow entities.
-        
-        """
-        from aiida.djsite.db.models import DbWorkflow
-
-        return DbWorkflow.aiidaobjects.filter(*args, **kwargs)
-
-    # @property
-    #def logger(self):
-    #    """
-    #    Get the logger of the Workflow object.
-    #    
-    #   :return: Logger object
-    #    """
-    #    return self._logger
-
-    @property
-    def logger(self):
-        """
-        Get the logger of the Workflow object, so that it also logs to the
-        DB.
-        
-        :return: LoggerAdapter object, that works like a logger, but also has
-          the 'extra' embedded
-        """
-        import logging
-        from aiida.djsite.utils import get_dblogger_extra
-
-        return logging.LoggerAdapter(logger=self._logger,
-                                     extra=get_dblogger_extra(self))
-
-    def store(self):
-        """
-        Stores the DbWorkflow object data in the database
-        """
-        if not self._to_be_stored:
-            self.logger.error("Trying to store an already saved workflow: "
-                              "pk= {}".format(self.pk))
-            raise ModificationNotAllowed(
-                "Workflow with pk= {} was already stored".format(self.pk))
-
-        self._dbworkflowinstance.save()
-
-        if hasattr(self, '_params'):
-            self.dbworkflowinstance.add_parameters(self._params, force=False)
-
-        self._repo_folder = RepositoryFolder(section=self._section_name, uuid=self.uuid)
-        self.repo_folder.replace_with_folder(self.get_temp_folder().abspath, move=True, overwrite=True)
-
-        self._temp_folder = None
-        self._to_be_stored = False
-
-        # Important to allow to do w = WorkflowSubClass().store()
-        return self
-
-    @property
-    def uuid(self):
-        """
-        Returns the DbWorkflow uuid
-        """
-        return self.dbworkflowinstance.uuid
-
-    @property
-    def pk(self):
-        """
-        Returns the DbWorkflow pk
-        """
-        return self.dbworkflowinstance.pk
-
-    def info(self):
-        """
-        Returns an array with all the informations about the modules, file, class to locate
-        the workflow source code
-        """
-        return [self.dbworkflowinstance.module,
-                self.dbworkflowinstance.module_class,
-                self.dbworkflowinstance.script_path,
-                self.dbworkflowinstance.script_md5,
-                self.dbworkflowinstance.ctime,
-                self.dbworkflowinstance.state]
-
-    def set_params(self, params, force=False):
-        """
-        Adds parameters to the Workflow that are both stored and used every time
-        the workflow engine re-initialize the specific workflow to launch the new methods.  
-        """
-
-        def par_validate(params):
-            the_params = {}
-            for k, v in params.iteritems():
-                if any([isinstance(v, int),
-                        isinstance(v, bool),
-                        isinstance(v, float),
-                        isinstance(v, str)]):
-                    the_params[k] = v
-                else:
-                    raise ValidationError("Cannot store in the DB a parameter "
-                                          "which is not of type int, bool, float or str.")
-            return the_params
-
-        if self._to_be_stored:
-            self._params = params
-        else:
-            the_params = par_validate(params)
-            self.dbworkflowinstance.add_parameters(the_params, force=force)
-
-    def get_parameters(self):
-        """
-        Get the Workflow paramenters
-        :return: a dictionary of storable objects 
-        """
-        if self._to_be_stored:
-            return self._params
-        else:
-            return self.dbworkflowinstance.get_parameters()
-
-    def get_parameter(self, _name):
-        """
-        Get one Workflow paramenter
-        :param name: a string with the parameters name to retrieve
-        :return: a dictionary of storable objects 
-        """
-        if self._to_be_stored:
-            return self._params(_name)
-        else:
-            return self.dbworkflowinstance.get_parameter(_name)
-
-    def get_attributes(self):
-        """
-        Get the Workflow attributes
-        :return: a dictionary of storable objects 
-        """
-        return self.dbworkflowinstance.get_attributes()
-
-    def get_attribute(self, _name):
-        """
-        Get one Workflow attribute
-        :param name: a string with the attribute name to retrieve
-        :return: a dictionary of storable objects 
-        """
-        return self.dbworkflowinstance.get_attribute(_name)
-
-    def add_attributes(self, _params):
-        """
-        Add a set of attributes to the Workflow. If another attribute is present with the same name it will
-        be overwritten.
-        :param name: a string with the attribute name to store
-        :param value: a storable object to store
-        """
-        if self._to_be_stored:
-            raise ModificationNotAllowed("You cannot add attributes before storing")
-        self.dbworkflowinstance.add_attributes(_params)
-
-    def add_attribute(self, _name, _value):
-        """
-        Add one attributes to the Workflow. If another attribute is present with the same name it will
-        be overwritten.
-        :param name: a string with the attribute name to store
-        :param value: a storable object to store
-        """
-        if self._to_be_stored:
-            raise ModificationNotAllowed("You cannot add attributes before storing")
-        self.dbworkflowinstance.add_attribute(_name, _value)
-
-    def get_results(self):
-        """
-        Get the Workflow results
-        :return: a dictionary of storable objects 
-        """
-        return self.dbworkflowinstance.get_results()
-
-    def get_result(self, _name):
-        """
-        Get one Workflow result
-        :param name: a string with the result name to retrieve
-        :return: a dictionary of storable objects 
-        """
-        return self.dbworkflowinstance.get_result(_name)
-
-    def add_results(self, _params):
-        """
-        Add a set of results to the Workflow. If another result is present with the same name it will
-        be overwritten.
-        :param name: a string with the result name to store
-        :param value: a storable object to store
-        """
-        self.dbworkflowinstance.add_results(_params)
-
-    def add_result(self, _name, _value):
-        """
-        Add one result to the Workflow. If another result is present with the same name it will
-        be overwritten.
-        :param name: a string with the result name to store
-        :param value: a storable object to store
-        """
-        self.dbworkflowinstance.add_result(_name, _value)
-
-    def get_state(self):
-        """
-        Get the Workflow's state
-        :return: a state from wf_states in aiida.common.datastructures 
-        """
-        return self.dbworkflowinstance.state
-
-    def set_state(self, state):
-        """
-        Set the Workflow's state
-        :param name: a state from wf_states in aiida.common.datastructures 
-        """
-        self.dbworkflowinstance.set_state(state)
-
-    def is_new(self):
-        """
-        Returns True is the Workflow's state is CREATED
-        """
-        return self.dbworkflowinstance.state == wf_states.CREATED
-
-    def is_running(self):
-        """
-        Returns True is the Workflow's state is RUNNING
-        """
-        return self.dbworkflowinstance.state == wf_states.RUNNING
-
-    def has_finished_ok(self):
-        """
-        Returns True is the Workflow's state is FINISHED
-        """
-        return self.dbworkflowinstance.state in [wf_states.FINISHED, wf_states.SLEEP]
-
-    def has_failed(self):
-        """
-        Returns True is the Workflow's state is ERROR
-        """
-        return self.dbworkflowinstance.state == wf_states.ERROR
-
-    def is_subworkflow(self):
-        """
-        Return True is this is a subworkflow (i.e., if it has a parent), 
-        False otherwise.
-        """
-        return self.dbworkflowinstance.is_subworkflow()
-
-    def get_step(self, step_method):
-
-        """
-        Retrieves by name a step from the Workflow.  
-        :param step_method: a string with the name of the step to retrieve or a method
-        :raise: ObjectDoesNotExist: if there is no step with the specific name. 
-        :return: a DbWorkflowStep object.
-        """
-        if isinstance(step_method, basestring):
-            step_method_name = step_method
-        else:
-
-            if not getattr(step_method, "is_wf_step"):
-                raise AiidaException("Cannot get step calculations from a method not decorated as Workflow method")
-
-            step_method_name = step_method.wf_step_name
-
-        if (step_method_name == wf_exit_call):
-            raise InternalError("Cannot query a step with name {0}, reserved string".format(step_method_name))
-
-        try:
-            step = self.dbworkflowinstance.steps.get(name=step_method_name, user=get_automatic_user())
-            return step
-        except ObjectDoesNotExist:
-            return None
-
-    def get_steps(self, state=None):
-        """
-        Retrieves all the steps from a specific workflow Workflow with the possibility to limit the list
-        to a specific step's state.
-        :param state: a state from wf_states in aiida.common.datastructures
-        :return: a list of DbWorkflowStep objects.
-        """
-        if state is None:
-            return self.dbworkflowinstance.steps.all().order_by('time')  #.values_list('name',flat=True)
-        else:
-            return self.dbworkflowinstance.steps.filter(state=state).order_by('time')
-
-    def has_step(self, step_method):
-        """
-        Return if the Workflow has a step with a specific name.  
-        :param step_method: a string with the name of the step to retrieve or a method
-        """
-        return not self.get_step(step_method) == None
-
-    @classmethod
-    def step(cls, fun):
-        """
-        This method is used as a decorator for workflow steps, and handles the method's execution, 
-        the state updates and the eventual errors.
-        
-        The decorator generates a wrapper around the input function to execute, adding with the correct 
-        step name and a utility variable to make it distinguishable from non-step methods. 
-        
-        When a step is launched, the wrapper tries to run the function in case of error the state of 
-        the workflow is moved to ERROR and the traceback is stored in the report. In general the input 
-        method is a step obtained from the Workflow object, and the decorator simply handles a controlled 
-        execution of the step allowing the code not to break in case of error in the step's source code.
-          
-        The wrapper also tests not to run two times the same step, unless a Workflow is in ERROR state, in this
-        case all the calculations and subworkflows of the step are killed and a new execution is allowed.
-        
-        :param fun: a methods to wrap, making it a Workflow step
-        :raise: AiidaException: in case the workflow state doesn't allow the execution 
-        :return: the wrapped methods, 
-        """
-        from aiida.common.datastructures import wf_default_call
-
-        wrapped_method = fun.__name__
-
-        # This function gets called only if the method is launched with the execution brackets ()
-        # Otherwise, when the method is addressed in a next() call this never gets called and only the 
-        # attributes are added
-        def wrapper(cls, *args, **kwargs):
-            # Store the workflow at the first step executed
-            if cls._to_be_stored:
-                cls.store()
-
-            if len(args) > 0:
-                raise AiidaException("A step method cannot have any argument, use add_attribute to the workflow")
-
-            # If a method is launched and the step is RUNNING or INITIALIZED we should stop
-            if cls.has_step(wrapped_method) and \
-                    not (cls.get_step(wrapped_method).state == wf_states.ERROR or \
-                                     cls.get_step(wrapped_method).state == wf_states.SLEEP or \
-                                     cls.get_step(wrapped_method).nextcall == wf_default_call or \
-                                     cls.get_step(wrapped_method).nextcall == wrapped_method \
-                         #cls.has_step(wrapped_method) \
-                    ):
-                raise AiidaException(
-                    "The step {0} has already been initialized, cannot change this outside the parent workflow !".format(
-                        wrapped_method))
-
-            # If a method is launched and the step is halted for ERROR, then clean the step and re-launch
-            if cls.has_step(wrapped_method) and \
-                    ( cls.get_step(wrapped_method).state == wf_states.ERROR or \
-                                  cls.get_step(wrapped_method).state == wf_states.SLEEP ):
-
-                for w in cls.get_step(wrapped_method).get_sub_workflows(): w.kill()
-                cls.get_step(wrapped_method).remove_sub_workflows()
-
-                for c in cls.get_step(wrapped_method).get_calculations(): c.kill()
-                cls.get_step(wrapped_method).remove_calculations()
-
-                #self.get_steps(wrapped_method).set_nextcall(wf_exit_call)
-
-            method_step, created = cls.dbworkflowinstance.steps.get_or_create(name=wrapped_method,
-                                                                              user=get_automatic_user())
-
-            try:
-                fun(cls)
-            except:
-                import sys, traceback
-
-                exc_type, exc_value, exc_traceback = sys.exc_info()
-                cls.append_to_report(
-                    "ERROR ! This workflow got an error in the {0} method, we report down the stack trace".format(
-                        wrapped_method))
-                cls.append_to_report("full traceback: {0}".format(traceback.format_exc()))
-                method_step.set_state(wf_states.ERROR)
-            return None
-
-        out = wrapper
-        wrapper.is_wf_step = True
-        wrapper.wf_step_name = fun.__name__
-
-        return wrapper
-
-    def next(self, next_method):
-        """
-        Adds the a new step to be called after the completion of the caller method's calculations and subworkflows.
-        
-        This method must be called inside a Workflow step, otherwise an error is thrown. The
-        code finds the caller method and stores in the database the input next_method as the next
-        method to be called. At this point no execution in made, only configuration updates in the database. 
-        
-        If during the execution of the caller method the user launched calculations or subworkflows, this 
-        method will add them to the database, making them available to the workflow manager to be launched.
-        In fact all the calculation and subworkflow submissions are lazy method, really executed by this call. 
-        
-        :param next_method: a Workflow step method to execute after the caller method
-        :raise: AiidaException: in case the caller method cannot be found or validated  
-        :return: the wrapped methods, decorated with the correct step name
-        """
-        import inspect
-        from aiida.common.utils import md5_file
-
-        md5 = self.dbworkflowinstance.script_md5
-        script_path = self.dbworkflowinstance.script_path
-
-        # TODO: in principles, the file containing the workflow description 
-        # should be copied in a repository, and, on that file, the workflow 
-        # should check to be sure of loading the same description of the 
-        # workflow. At the moment, this is not done and is checking the source
-        # in aiida/workflows/... resulting essentially in the impossibility of
-        # developing a workflow without rendering most of the trial run 
-        # unaccessible. I comment these lines for this moment.
-
-        #if md5 != md5_file(script_path):
-        #    raise ValidationError("Unable to load the original workflow module from {}, MD5 has changed".format(script_path))
-
-        # ATTENTION: Do not move this code outside or encapsulate it in a function
-        curframe = inspect.currentframe()
-        calframe = inspect.getouterframes(curframe, 2)
-        caller_method = calframe[1][3]
-
-        if next_method is None:
-            raise AiidaException("The next method is None, probably you passed a method with parenthesis ??")
-
-        if not self.has_step(caller_method):
-            raise AiidaException("The caller method is either not a step or has not been registered as one")
-
-        if not next_method.__name__ == wf_exit_call:
-            try:
-                is_wf_step = getattr(next_method, "is_wf_step", None)
-            except AttributeError:
-                raise AiidaException("Cannot add as next call a method not decorated as Workflow method")
-
-        # Retrieve the caller method
-        method_step = self.dbworkflowinstance.steps.get(name=caller_method, user=get_automatic_user())
-
-        # Attach calculations
-        if caller_method in self.attach_calc_lazy_storage:
-            for c in self.attach_calc_lazy_storage[caller_method]:
-                method_step.add_calculation(c)
-
-        # Attach sub-workflows
-        if caller_method in self.attach_subwf_lazy_storage:
-            for w in self.attach_subwf_lazy_storage[caller_method]:
-                method_step.add_sub_workflow(w)
-
-        # Set the next method
-        if not next_method.__name__ == wf_exit_call:
-            next_method_name = next_method.wf_step_name
-        else:
-            next_method_name = wf_exit_call
-
-        #logger.info("Adding step {0} after {1} in {2}".format(next_method_name, caller_method, self.uuid))
-        method_step.set_nextcall(next_method_name)
-        # 
-        self.dbworkflowinstance.set_state(wf_states.RUNNING)
-        method_step.set_state(wf_states.RUNNING)
-
-    def attach_calculation(self, calc):
-        """
-        Adds a calculation to the caller step in the database. This is a lazy call, no
-        calculations will be launched until the ``next`` method gets called. For a step to be 
-        completed all the calculations linked have to be in RETRIEVED state, after which the next 
-        method gets called from the workflow manager.
-        :param calc: a JobCalculation object
-        :raise: AiidaException: in case the input is not of JobCalculation type
-        """
-        from aiida.orm import JobCalculation
-        import inspect
-
-        if (not issubclass(calc.__class__, JobCalculation) and not isinstance(calc, JobCalculation)):
-            raise AiidaException("Cannot add a calculation not of type JobCalculation")
-
-        for node in calc.get_inputs():
-            if node.pk is None:
-                raise AiidaException("Cannot add a calculation with "
-                                     "unstored inputs")
-
-            #        if calc.pk is None:
-            #            raise AiiDAException("Cannot add an unstored calculation")
-
-        curframe = inspect.currentframe()
-        calframe = inspect.getouterframes(curframe, 2)
-        caller_funct = calframe[1][3]
-
-        if not caller_funct in self.attach_calc_lazy_storage:
-            self.attach_calc_lazy_storage[caller_funct] = []
-        self.attach_calc_lazy_storage[caller_funct].append(calc)
-
-    def attach_workflow(self, sub_wf):
-        """
-        Adds a workflow to the caller step in the database. This is a lazy call, no
-        workflow will be started until the ``next`` method gets called. For a step to be 
-        completed all the workflows linked have to be in FINISHED state, after which the next 
-        method gets called from the workflow manager.
-        :param next_method: a Workflow object
-        """
-        import inspect
-
-        curframe = inspect.currentframe()
-        calframe = inspect.getouterframes(curframe, 2)
-        caller_funct = calframe[1][3]
-
-        if not caller_funct in self.attach_subwf_lazy_storage:
-            self.attach_subwf_lazy_storage[caller_funct] = []
-        self.attach_subwf_lazy_storage[caller_funct].append(sub_wf)
-
-    def get_step_calculations(self, step_method, calc_state=None):
-        """
-        Retrieves all the calculations connected to a specific step in the database. If the step
-        is not existent it returns None, useful for simpler grammatic in the workflow definition.
-        :param next_method: a Workflow step (decorated) method
-        :param calc_state: a specific state to filter the calculations to retrieve
-        :return: a list of JobCalculations objects
-        """
-        if not getattr(step_method, "is_wf_step"):
-            raise AiidaException("Cannot get step calculations from a method not decorated as Workflow method")
-
-        step_method_name = step_method.wf_step_name
-
-        try:
-            stp = self.get_step(step_method_name)
-            return stp.get_calculations(state=calc_state)
-        except:
-            raise AiidaException("Cannot retrieve step's calculations")
-
-    def get_step_workflows(self, step_method):
-        """
-        Retrieves all the workflows connected to a specific step in the database. If the step
-        is not existent it returns None, useful for simpler grammatic in the workflow definition.
-        :param next_method: a Workflow step (decorated) method
-        """
-        if not getattr(step_method, "is_wf_step"):
-            raise AiidaException("Cannot get step calculations from a method not decorated as Workflow method")
-
-        step_method_name = step_method.wf_step_name
-
-        stp = self.get_step(step_method_name)
-        return stp.get_sub_workflows()
-
-    def kill_step_calculations(self, step):
-        """
-        Calls the ``kill`` method for each Calculation linked to the step method passed as argument.
-        :param step: a Workflow step (decorated) method
-        """
-        from aiida.common.exceptions import InvalidOperation, RemoteOperationError
-
-        counter = 0
-        for c in step.get_calculations():
-            if c._is_new() or c._is_running():
-                try:
-                    c.kill()
-                except (InvalidOperation, RemoteOperationError) as e:
-                    counter += 1
-                    self.logger.error(e.message)
-
-        if counter:
-            raise InvalidOperation("{} step calculation{} could not be killed"
-                                   "".format(counter, "" if counter == 1 else "s"))
-
-    def kill(self, verbose=False):
-        """
-        Stop the Workflow execution and change its state to FINISHED.
-        
-        This method calls the ``kill`` method for each Calculation and each 
-        subworkflow linked to each RUNNING step.
-        
-        :param verbose: True to print the pk of each subworkflow killed
-        :raise InvalidOperation: if some calculations cannot be killed (the 
-                                 workflow will be also put to SLEEP so that it
-                                 can be killed later on)
-        """
-        from aiida.common.exceptions import InvalidOperation
-
-        if self.get_state() not in [wf_states.FINISHED, wf_states.ERROR]:
-
-            # put in SLEEP state first
-            self.dbworkflowinstance.set_state(wf_states.SLEEP)
-
-            error_messages = []
-            for s in self.get_steps(state=wf_states.RUNNING):
-
-                try:
-                    self.kill_step_calculations(s)
-                except InvalidOperation as e:
-                    error_message = ("'{}' for workflow with pk= {}"
-                                     "".format(e.message, self.pk))
-                    error_messages.append(error_message)
-
-                for w in s.get_sub_workflows():
-                    if verbose:
-                        print "Killing workflow with pk: {}".format(w.pk)
-
-                    try:
-                        w.kill(verbose=verbose)
-                    except WorkflowKillError as e:
-                        #self.logger.error(e.message)
-                        error_messages.extend(e.error_message_list)
-                    except WorkflowUnkillable:
-                        # A subwf cannot be killed, skip
-                        pass
-
-            if self.get_steps(state=wf_states.CREATED):
-                error_messages.append("Workflow with pk= {} cannot be killed "
-                                      "because some steps are in {} state"
-                                      "".format(self.pk, wf_states.CREATED))
-
-            if error_messages:
-                raise WorkflowKillError("Workflow with pk= {} cannot be "
-                                        "killed and was put to {} state instead; "
-                                        "try again later".format(self.pk, wf_states.SLEEP),
-                                        error_message_list=error_messages)
-            else:
-                self.dbworkflowinstance.set_state(wf_states.FINISHED)
-        else:
-            raise WorkflowUnkillable("Cannot kill a workflow in {} or {} state"
-                                     "".format(wf_states.FINISHED, wf_states.ERROR))
-    
-    def get_all_calcs(self,calc_class=JobCalculation,calc_state=None,depth=16):
-        """
-        Get all calculations connected with this workflow and all its subworflows up to a given depth.
-        The list of calculations can be restricted to a given calculation type and state
-        :param calc_class: the calculation class to which the calculations should belong (default: JobCalculation)
-        
-        :param calc_state: a specific state to filter the calculations to retrieve
-        
-        :param depth: the maximum depth level the recursion on sub-workflows will
-          try to reach (0 means we stay at the step level and don't go
-          into sub-workflows, 1 means we go down to one step level of 
-          the sub-workflows, etc.)
-          
-        :return: a list of JobCalculation objects
-        """
-        
-        all_calcs = []
-        for st in self.get_steps():
-            all_calcs += [ c for c in st.get_calculations(state=calc_state) if isinstance(c,calc_class)]
-            if depth>0:
-                for subw in st.get_sub_workflows():
-                    all_calcs += subw.get_all_calcs(calc_state=calc_state,calc_class=calc_class,depth=depth-1)
-        return all_calcs
-        
-    def sleep(self):
-        """
-        Changes the workflow state to SLEEP, only possible to call from a Workflow step decorated method.
-        """
-        import inspect
-        # ATTENTION: Do not move this code outside or encapsulate it in a function
-        curframe = inspect.currentframe()
-        calframe = inspect.getouterframes(curframe, 2)
-        caller_method = calframe[1][3]
-
-        if not self.has_step(caller_method):
-            raise AiidaException("The caller method is either not a step or has not been registered as one")
-
-        self.get_step(caller_method).set_state(wf_states.SLEEP)
-
-    def get_report(self):
-        """
-        Return the Workflow report. 
-        
-        :note: once, in case the workflow is a subworkflow of any other Workflow this method
-          calls the parent ``get_report`` method.
-          This is not the case anymore.
-        :return: a list of strings 
-        """
-        return self.dbworkflowinstance.report.splitlines()
-
-    def clear_report(self):
-        """
-        Wipe the Workflow report. In case the workflow is a subworflow of any other Workflow this method
-        calls the parent ``clear_report`` method.
-        """
-        if len(self.dbworkflowinstance.parent_workflow_step.all()) == 0:
-            self.dbworkflowinstance.clear_report()
-        else:
-            Workflow(uuid=self.dbworkflowinstance.parent_workflow_step.get().parent.uuid).clear_report()
-
-    def append_to_report(self, text):
-        """
-        Adds text to the Workflow report. 
-        
-        :note: Once, in case the workflow is a subworkflow of any other Workflow this method
-         calls the parent ``append_to_report`` method; now instead this is not the 
-         case anymore
-        """
-        self.dbworkflowinstance.append_to_report(text)
-
-    @classmethod
-    def get_subclass_from_dbnode(cls, wf_db):
-        """
-        Loads the workflow object and reaoads the python script in memory with the importlib library, the
-        main class is searched and then loaded.
-        :param wf_db: a specific DbWorkflowNode object representing the Workflow
-        :return: a Workflow subclass from the specific source code
-        """
-        module = wf_db.module
-        module_class = wf_db.module_class
-        try:
-            wf_mod = importlib.import_module(module)
-        except ImportError:
-            raise InternalError("Unable to load the workflow module {}".format(module))
-
-        for elem_name, elem in wf_mod.__dict__.iteritems():
-
-            if module_class == elem_name:  #and issubclass(elem, Workflow):
-                return getattr(wf_mod, elem_name)(uuid=wf_db.uuid)
-
-    @classmethod
-    def get_subclass_from_pk(cls, pk):
-        """
-        Calls the ``get_subclass_from_dbnode`` selecting the DbWorkflowNode from
-        the input pk.
-        :param pk: a primary key index for the DbWorkflowNode
-        :return: a Workflow subclass from the specific source code
-        """
-        from aiida.djsite.db.models import DbWorkflow
-
-        try:
-            dbworkflowinstance = DbWorkflow.objects.get(pk=pk)
-            return cls.get_subclass_from_dbnode(dbworkflowinstance)
-
-        except ObjectDoesNotExist:
-            raise NotExistent("No entry with pk= {} found".format(pk))
-
-    @classmethod
-    def get_subclass_from_uuid(cls, uuid):
-        """
-        Calls the ``get_subclass_from_dbnode`` selecting the DbWorkflowNode from
-        the input uuid.
-        :param uuid: a uuid for the DbWorkflowNode
-        :return: a Workflow subclass from the specific source code
-        """
-        from aiida.djsite.db.models import DbWorkflow
-
-        try:
-
-            dbworkflowinstance = DbWorkflow.objects.get(uuid=uuid)
-            return cls.get_subclass_from_dbnode(dbworkflowinstance)
-
-        except ObjectDoesNotExist:
-            raise NotExistent("No entry with the UUID {} found".format(uuid))
-
-    def exit(self):
-        """
-        This is the method to call in  ``next`` to finish the Workflow. When exit is the next method,
-        and no errors are found, the Workflow is set to FINISHED and removed from the execution manager
-        duties. 
-        """
-        pass
-
-
-# def revive(self):
-#         
-#         from aiida.common.utils import md5_file
-#         md5 = self.dbworkflowinstance.script_md5
-#         script_path = self.dbworkflowinstance.script_path
-#         
-#         md5_check = md5_file(script_path)
-#         
-#         # MD5 Check before revive
-#         if md5 != md5_check:
-#             logger.info("The script has changed, MD5 is now updated")
-#             self.dbworkflowinstance.set_script_md5(md5_check)
-#         
-#         # Clear all the erroneous steps
-#         err_steps    = self.get_steps(state=wf_states.ERROR)
-#         for s in err_steps:
-#             
-#             for w in s.get_sub_workflows(): w.kill()
-#             s.remove_sub_workflows()
-#             
-#             for c in s.get_calculations(): c.kill()
-#             s.remove_calculations()
-#             
-#             s.set_state(wf_states.INITIALIZED)
-#             
-#         self.set_state(wf_states.RUNNING)
->>>>>>> 14a62fd2
-
-
-def kill_from_pk(pk, verbose=False):
-    """
-    Kills a workflow without loading the class, useful when there was a problem
-    and the workflow definition module was changed/deleted (and the workflow
-    cannot be reloaded).
-
-    :param pk: the principal key (id) of the workflow to kill
-    :param verbose: True to print the pk of each subworkflow killed
-    """
-    try:
-        Workflow.query(pk=pk)[0].kill(verbose=verbose)
-    except IndexError:
-        raise NotExistent("No workflow with pk= {} found.".format(pk))
-
-
-def kill_from_uuid(uuid):
-    """
-    Kills a workflow without loading the class, useful when there was a problem
-    and the workflow definition module was changed/deleted (and the workflow
-    cannot be reloaded).
-
-    :param uuid: the UUID of the workflow to kill
-    """
-    try:
-        Workflow.query(uuid=uuid)[0].kill()
-    except IndexError:
-        raise NotExistent("No workflow with uuid={} found.".format(uuid))
+from aiida.orm.implementation.general.workflow import WorkflowKillError, WorkflowUnkillable