--- conflicted
+++ resolved
@@ -17,7 +17,6 @@
 
 logger = aiidalogger.getChild('Workflow')
 
-<<<<<<< HEAD
 class WorkflowKillError(AiidaException):
     """
     An exception raised when a workflow failed to be killed.
@@ -25,20 +24,6 @@
     all the subworkflows.
     """
     def __init__(self,*args,**kwargs):        
-=======
-# ------------------------------------------------------
-#         Additional exceptions for the kill method
-# ------------------------------------------------------
-
-class WorkflowKillError(AiidaException):
-    """
-    Raised when a workflow failed to be killed.
-    The error_message_list attribute contains the error messages from
-    all the subworkflows.
-    """
-    def __init__(self,*args,**kwargs):
-        
->>>>>>> 626ffab9
         # Call the base class constructor with the parameters it needs
         super(WorkflowKillError, self).__init__(*args)
 
@@ -54,12 +39,6 @@
     """
     pass
 
-<<<<<<< HEAD
-=======
-# ------------------------------------------------------
-#         Workflow class
-# ------------------------------------------------------
->>>>>>> 626ffab9
 
 class Workflow(object):    
     """
@@ -147,7 +126,7 @@
                 # print "caller_module_class", caller_module_class
                 # print "caller_file", caller_file
                 # print "caller_funct", caller_funct
-                  
+                
                 # Accept only the aiida.workflows packages
                 if caller_module == None or not caller_module.__name__.startswith("aiida.workflows"):
                         raise SystemError("The superclass can't be called directly")
@@ -187,10 +166,7 @@
             return "uuid: {} (unstored)".format(self.uuid)
         else:
             return "uuid: {} (pk: {})".format(self.uuid, self.pk)
-<<<<<<< HEAD
-    
-=======
->>>>>>> 626ffab9
+    
     
     @property
     def dbworkflowinstance(self):
@@ -393,13 +369,6 @@
             raise ValueError("The path in get_abs_path must be relative")
         return self.current_folder.get_subfolder(section,reset_limit=True).get_abs_path(path,check_existence=True)
     
-<<<<<<< HEAD
-=======
-    ## --------------------------------------
-    ##    Store and infos
-    ## --------------------------------------
-    
->>>>>>> 626ffab9
     @classmethod
     def query(cls,*args,**kwargs):
         """
@@ -936,28 +905,15 @@
                 except (InvalidOperation, RemoteOperationError) as e:
                     counter += 1
                     self.logger.error(e.message)
-<<<<<<< HEAD
 
         if counter:
             raise InvalidOperation("{} step calculation{} could not be killed"
                                    "".format(counter,"" if counter == 1 else "s"))
     
-=======
-
-        if counter:
-            raise InvalidOperation("{} step calculation{} could not be killed"
-                                   "".format(counter,"" if counter == 1 else "s"))
-    
-    # ----------------------------
-    #         Support methods
-    # ----------------------------
-
->>>>>>> 626ffab9
     def kill(self,verbose=False):
         """
         Stop the Workflow execution and change its state to FINISHED.
         
-<<<<<<< HEAD
         This method calls the ``kill`` method for each Calculation and each 
         subworkflow linked to each RUNNING step.
         
@@ -972,21 +928,6 @@
             
             # put in SLEEP state first
             self.dbworkflowinstance.set_state(wf_states.SLEEP)
-=======
-        This method calls the ``kill`` method for each Calculation and each subworkflow 
-        linked to each RUNNING step.
-        
-        :param verbose: True to print the pk of each subworkflow killed
-        :raise InvalidOperation: if some calculations cannot be killed (the 
-        workflow will be also put to SLEEP so that it can be killed later on)
-        """
-        from aiida.common.exceptions import InvalidOperation
-        
-        if self.get_status() not in [wf_states.FINISHED, wf_states.ERROR]: 
-            
-            # put in SLEEP status first
-            self.dbworkflowinstance.set_status(wf_states.SLEEP)
->>>>>>> 626ffab9
             
             error_messages = [] 
             for s in self.get_steps(state=wf_states.RUNNING):
@@ -1022,19 +963,10 @@
                                         "try again later".format(self.pk,wf_states.SLEEP),
                                         error_message_list=error_messages)
             else:
-<<<<<<< HEAD
                 self.dbworkflowinstance.set_state(wf_states.FINISHED)
         else:
             raise WorkflowUnkillable("Cannot kill a workflow in {} or {} state"
                                      "".format(wf_states.FINISHED,wf_states.ERROR))
-=======
-                self.dbworkflowinstance.set_status(wf_states.FINISHED)
-        else:
-            raise WorkflowUnkillable("Cannot kill a workflow in {} or {} state"
-                                     "".format(wf_states.FINISHED,wf_states.ERROR))
-        
-                   
->>>>>>> 626ffab9
             
     def sleep(self):
         """
@@ -1185,10 +1117,7 @@
         Workflow.query(pk=pk)[0].kill(verbose=verbose)
     except IndexError:
         raise NotExistent("No workflow with pk= {} found.".format(pk))
-<<<<<<< HEAD
-    
-=======
->>>>>>> 626ffab9
+    
     
 def kill_from_uuid(uuid):
     """
@@ -1233,7 +1162,6 @@
     :param w: a DbWorkflow instance
     :param tab_size: number of spaces to use for the indentation
     :param short: if True, provide a shorter output (only total number of
-<<<<<<< HEAD
         calculations, rather than the state of each calculation)
     :param pre_string: string appended at the beginning of each line
     :param depth: the maximum depth level the recursion on sub-workflows will
@@ -1242,18 +1170,6 @@
                   the sub-workflows, etc.)
     
     :return lines: list of lines to be outputed
-=======
-        calculations, rather than the status of each calculation)
-    :param pre_string: string appended at the beginning of each line
-    :param depth: the maximum depth level the recursion on sub-workflows will
-    try to reach (0 means we stay at the step level and don't go into 
-    sub-workflows, 1 means we go down to one step level of the sub-workflows, etc.)
-    
-    :return lines: list of lines to be outputed
-    
-    :note: pre_string becomes larger at each call of get_workflow_info on the
-    subworkflows: pre_string -> pre_string + "|" + " "*(tab_size-1))
->>>>>>> 626ffab9
     """
     # Note: pre_string becomes larger at each call of get_workflow_info on the
     #       subworkflows: pre_string -> pre_string + "|" + " "*(tab_size-1))
@@ -1310,10 +1226,6 @@
             if calc_pk:
                 subwfs_of_steps[step_pk]['calc_pks'].append(calc_pk)
             
-<<<<<<< HEAD
-=======
-        
->>>>>>> 626ffab9
         # get all subworkflows for all steps
         wflows = DbWorkflow.objects.filter(parent_workflow_step__in=steps_pk) #.order_by('ctime')
         # dictionary mapping pks into workflows
@@ -1378,10 +1290,5 @@
         
             lines.append(pre_string + "|")
     
-<<<<<<< HEAD
-=======
-        #lines.pop()
-    
->>>>>>> 626ffab9
     return lines
     