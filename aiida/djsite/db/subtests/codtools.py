--- conflicted
+++ resolved
@@ -266,7 +266,6 @@
                                 '4000009': 'C4 H18 Mn N4 O12 V4',
                                 '4000008': 'C2 H10 F Mn N2 O9 V3'}})
 
-<<<<<<< HEAD
     def test_5(self):
         from aiida.parsers.plugins.codtools.cifcoddeposit import CifcoddepositParser
 
@@ -338,8 +337,6 @@
         self.assertEquals(message,'structures 4300539 were successfully '
                                   'deposited into COD')
 
-    @unittest.skipIf(not has_pycifrw(),"Unable to import PyCifRW")
-=======
     def test_perl_error_detection(self):
         from aiida.parsers.plugins.codtools.cifcellcontents import CifcellcontentsParser
         from aiida.common.exceptions import PluginInternalError
@@ -373,7 +370,6 @@
         with self.assertRaises(PluginInternalError):
             parser._get_output_nodes(stdout_file,stderr_2_file)
 
->>>>>>> df4b9601
     def test_cmdline_generation(self):
         from aiida.orm.calculation.job.codtools import commandline_params_from_dict
 
