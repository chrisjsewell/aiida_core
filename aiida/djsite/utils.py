# -*- coding: utf-8 -*-
import logging

__copyright__ = u"Copyright (c), 2015, ECOLE POLYTECHNIQUE FEDERALE DE LAUSANNE (Theory and Simulation of Materials (THEOS) and National Centre for Computational Design and Discovery of Novel Materials (NCCR MARVEL)), Switzerland and ROBERT BOSCH LLC, USA. All rights reserved."
__license__ = "MIT license, see LICENSE.txt file"
__version__ = "0.4.1"
__contributors__ = "Andrea Cepellotti, Giovanni Pizzi"


def load_dbenv(process=None, profile=None):
    """
    Load the database environment (Django) and perform some checks.
    
    :param process: the process that is calling this command ('verdi', or 
        'daemon')
    :param profile: the string with the profile to use. If not specified,
        use the default one specified in the AiiDA configuration file.
    """   
    _load_dbenv_noschemacheck(process, profile)
    # Check schema version and the existence of the needed tables
    check_schema_version()


def _load_dbenv_noschemacheck(process, profile):
    """
    Load the database environment (Django) WITHOUT CHECKING THE SCHEMA VERSION.
<<<<<<< HEAD
    
    :param process: the process that is calling this command ('verdi', or 
        'daemon')
    :param profile: the string with the profile to use. If not specified,
        use the default one specified in the AiiDA configuration file.
    
    This should ONLY be used internally, inside load_dbenv, and for schema 
=======

    :param process: ...

    This should ONLY be used internally, inside load_dbenv, and for schema
>>>>>>> eb3cc4eb
    migrations. DO NOT USE OTHERWISE!
    """
    import os
    import django
    from aiida.common.exceptions import InvalidOperation
    from aiida.djsite.settings import settings_profile
    from aiida.common.setup import get_default_profile
    from aiida.common.setup import DEFAULT_PROCESS

    if settings_profile.LOAD_DBENV_CALLED:
        raise InvalidOperation("You cannot call load_dbenv multiple times!")
    settings_profile.LOAD_DBENV_CALLED = True

    # settings_profile.CURRENT_AIIDADB_PROCESS should always be defined
    # by either verdi or the deamon
    if settings_profile.CURRENT_AIIDADB_PROCESS is None and process is None:
        # This is for instance the case of a python script containing a 
        # 'load_dbenv()' command and run with python
        
        settings_profile.CURRENT_AIIDADB_PROCESS = DEFAULT_PROCESS
    elif (process is not None and 
          process != settings_profile.CURRENT_AIIDADB_PROCESS):
        ## The user specified a process that is different from the current one
        
        # I re-set the process 
        settings_profile.CURRENT_AIIDADB_PROCESS = process
        # I also remove the old profile
        settings_profile.AIIDADB_PROFILE = None
    
    if settings_profile.AIIDADB_PROFILE is not None:
        if profile is not None:
            raise ValueError("You are specifying a profile, but the "
                "settings_profile.AIIDADB_PROFILE is already set")            
    else:
        if profile is not None:
            the_profile = profile
        else:
            the_profile = get_default_profile(
                settings_profile.CURRENT_AIIDADB_PROCESS)
        settings_profile.AIIDADB_PROFILE = the_profile

    os.environ['DJANGO_SETTINGS_MODULE'] = 'aiida.djsite.settings.settings'
    django.setup()


class DBLogHandler(logging.Handler):
    def emit(self, record):
        from django.core.exceptions import ImproperlyConfigured

        try:
            from aiida.djsite.db.models import DbLog

            DbLog.add_from_logrecord(record)

        except ImproperlyConfigured:
            # Probably, the logger was called without the
            # Django settings module loaded. Then,
            # This ignore should be a no-op.
            pass
        except Exception:
            # To avoid loops with the error handler, I just print.
            # Hopefully, though, this should not happen!
            import traceback

            traceback.print_exc()


def get_dblogger_extra(obj):
    """
    Given an object (Node, Calculation, ...) return a dictionary to be passed
    as extra to the aiidalogger in order to store the exception also in the DB.
    If no such extra is passed, the exception is only logged on file.
    """
    from aiida.orm import Node

    if isinstance(obj, Node):
        if obj._plugin_type_string:
            objname = "node." + obj._plugin_type_string
        else:
            objname = "node"
    else:
        objname = obj.__class__.__module__ + "." + obj.__class__.__name__
    objpk = obj.pk
    return {'objpk': objpk, 'objname': objname}


def get_log_messages(obj):
    from aiida.djsite.db.models import DbLog
    import json

    extra = get_dblogger_extra(obj)
    # convert to list, too
    log_messages = list(DbLog.objects.filter(**extra).order_by('time').values(
        'loggername', 'levelname', 'message', 'metadata', 'time'))

    # deserialize metadata
    for log in log_messages:
        log.update({'metadata': json.loads(log['metadata'])})

    return log_messages


def get_configured_user_email():
    """
    Return the email (that is used as the username) configured during the
    first verdi install.
    """
    from aiida.common.exceptions import ConfigurationError
    from aiida.common.setup import get_profile_config, DEFAULT_USER_CONFIG_FIELD
    from aiida.djsite.settings import settings_profile

    try:
        profile_conf = get_profile_config(settings_profile.AIIDADB_PROFILE,
                                          set_test_location=False)
        email = profile_conf[DEFAULT_USER_CONFIG_FIELD]
    # I do not catch the error in case of missing configuration, because
    # it is already a ConfigurationError
    except KeyError:
        raise ConfigurationError("No 'default_user' key found in the "
                                 "AiiDA configuration file".format(DEFAULT_USER_CONFIG_FIELD))
    return email


def get_daemon_user():
    """
    Return the username (email) of the user that should run the daemon,
    or the default AiiDA user in case no explicit configuration is found
    in the DbSetting table.
    """
    from aiida.common.globalsettings import get_global_setting
    from aiida.common.setup import DEFAULT_AIIDA_USER

    try:
        return get_global_setting('daemon|user')
    except KeyError:
        return DEFAULT_AIIDA_USER


def set_daemon_user(user_email):
    """
    Set the username (email) of the user that is allowed to run the daemon.
    """
    from aiida.common.globalsettings import set_global_setting

    set_global_setting('daemon|user', user_email,
                       description="The only user that is allowed to run the "
                                   "AiiDA daemon on this DB instance")


_aiida_autouser_cache = None


def get_automatic_user():
    """
    Return the default user for this installation of AiiDA.
    """
    global _aiida_autouser_cache

    if _aiida_autouser_cache is not None:
        return _aiida_autouser_cache

    from django.core.exceptions import ObjectDoesNotExist
    from aiida.djsite.db.models import DbUser
    from aiida.common.exceptions import ConfigurationError

    email = get_configured_user_email()

    try:
        _aiida_autouser_cache = DbUser.objects.get(email=email)
        return _aiida_autouser_cache
    except ObjectDoesNotExist:
        raise ConfigurationError("No aiida user with email {}".format(
            email))


def long_field_length():
    """
    Return the length of "long" fields.
    This is used, for instance, for the 'key' field of attributes.
    This returns 1024 typically, but it returns 255 if the backend is mysql.

    :note: Call this function only AFTER having called load_dbenv!
    """
    # One should not load directly settings because there are checks inside
    # for the current profile. However, this function is going to be called
    # only after having loaded load_dbenv, so there should be no problem
    from django.conf import settings

    if 'mysql' in settings.DATABASES['default']['ENGINE']:
        return 255
    else:
        return 1024


def get_db_schema_version():
    """
    Get the current schema version stored in the DB. Return None if
    it is not stored.
    """
    from aiida.common.globalsettings import get_global_setting

    try:
        return get_global_setting('db|schemaversion')
    except KeyError:
        return None


def set_db_schema_version(version):
    """
    Set the schema version stored in the DB. Use only if you know what
    you are doing.
    """
    from aiida.common.globalsettings import set_global_setting

    return set_global_setting('db|schemaversion', version, description=
    "The version of the schema used in this "
    "database.")


def check_schema_version():
    """
    Check if the version stored in the database is the same of the version
    of the code.

    :note: if the DbSetting table does not exist, this function does not
      fail. The reason is to avoid to have problems before running the first
      migrate call.

    :note: if no version is found, the version is set to the version of the
      code. This is useful to have the code automatically set the DB version
      at the first code execution.

    :raise ConfigurationError: if the two schema versions do not match.
      Otherwise, just return.
    """
    import aiida.djsite.db.models
    from django.db import connection
    from aiida.common.exceptions import ConfigurationError

    # Do not do anything if the table does not exist yet
    if 'db_dbsetting' not in connection.introspection.table_names():
        return

    code_schema_version = aiida.djsite.db.models.SCHEMA_VERSION
    db_schema_version = get_db_schema_version()

    if db_schema_version is None:
        # No code schema defined yet, I set it to the code version
        set_db_schema_version(code_schema_version)
        db_schema_version = get_db_schema_version()

    if code_schema_version != db_schema_version:
        raise ConfigurationError(
            "The code schema version is {}, but the version stored in the"
            "database (DbSetting table) is {}, stopping.\n"
            "To migrate to latest version, go to aiida/djsite and run:\n"
            "python manage.py migrate".
            format(code_schema_version, db_schema_version)
        )
<|MERGE_RESOLUTION|>--- conflicted
+++ resolved
@@ -24,20 +24,12 @@
 def _load_dbenv_noschemacheck(process, profile):
     """
     Load the database environment (Django) WITHOUT CHECKING THE SCHEMA VERSION.
-<<<<<<< HEAD
-    
     :param process: the process that is calling this command ('verdi', or 
         'daemon')
     :param profile: the string with the profile to use. If not specified,
         use the default one specified in the AiiDA configuration file.
     
     This should ONLY be used internally, inside load_dbenv, and for schema 
-=======
-
-    :param process: ...
-
-    This should ONLY be used internally, inside load_dbenv, and for schema
->>>>>>> eb3cc4eb
     migrations. DO NOT USE OTHERWISE!
     """
     import os
