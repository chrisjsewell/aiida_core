# -*- coding: utf-8 -*-
<<<<<<< HEAD
"""General utilities for Transport classes."""
=======
###########################################################################
# Copyright (c), The AiiDA team. All rights reserved.                     #
# This file is part of the AiiDA code.                                    #
#                                                                         #
# The code is hosted on GitHub at https://github.com/aiidateam/aiida_core #
# For further information on the license, see the LICENSE.txt file        #
# For further information please visit http://www.aiida.net               #
###########################################################################
>>>>>>> ab24d423
from aiida.common.extendeddicts import FixedFieldsAttributeDict
from aiida.plugins.factory import BaseFactory


def TransportFactory(entry_point):  # pylint: disable=invalid-name
    """
    Return the Transport plugin class for a given entry point

    :param entry_point: the entry point name of the Transport plugin
    """
    return BaseFactory('aiida.transports', entry_point)


class FileAttribute(FixedFieldsAttributeDict):
    """
    A class, resembling a dictionary, to describe the attributes of a file,
    that is returned by get_attribute().
    Possible keys: st_size, st_uid, st_gid, st_mode, st_atime, st_mtime
    """
    _valid_fields = (
        'st_size',
        'st_uid',
        'st_gid',
        'st_mode',
        'st_atime',
        'st_mtime',
    )<|MERGE_RESOLUTION|>--- conflicted
+++ resolved
@@ -1,7 +1,4 @@
 # -*- coding: utf-8 -*-
-<<<<<<< HEAD
-"""General utilities for Transport classes."""
-=======
 ###########################################################################
 # Copyright (c), The AiiDA team. All rights reserved.                     #
 # This file is part of the AiiDA code.                                    #
@@ -10,7 +7,7 @@
 # For further information on the license, see the LICENSE.txt file        #
 # For further information please visit http://www.aiida.net               #
 ###########################################################################
->>>>>>> ab24d423
+"""General utilities for Transport classes."""
 from aiida.common.extendeddicts import FixedFieldsAttributeDict
 from aiida.plugins.factory import BaseFactory
 
