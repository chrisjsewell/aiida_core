--- conflicted
+++ resolved
@@ -5,12 +5,8 @@
 import sys
 
 from aiida.cmdline.baseclass import VerdiCommandWithSubcommands
-<<<<<<< HEAD
 from aiida.backends.utils import load_dbenv
-=======
-from aiida import load_dbenv
-from aiida.orm import load_node
->>>>>>> 14a62fd2
+from aiida.orm.utils import load_node
 
 __copyright__ = u"Copyright (c), 2015, ECOLE POLYTECHNIQUE FEDERALE DE LAUSANNE (Theory and Simulation of Materials (THEOS) and National Centre for Computational Design and Discovery of Novel Materials (NCCR MARVEL)), Switzerland and ROBERT BOSCH LLC, USA. All rights reserved."
 __license__ = "MIT license, see LICENSE.txt file"
@@ -39,11 +35,7 @@
         Add comment to a node
         """
         import argparse
-<<<<<<< HEAD
-        from aiida.backends.utils import get_automatic_user
-=======
-        from aiida.djsite.utils import get_automatic_user
->>>>>>> 14a62fd2
+        from aiida.backends.utils import get_automatic_user
 
         load_dbenv()
         from aiida.orm.node import Node as AiidaOrmNode
@@ -87,11 +79,7 @@
         Show the comments of a node
         """
         import argparse
-<<<<<<< HEAD
-        from aiida.backends.utils import get_automatic_user
-=======
-        from aiida.djsite.utils import get_automatic_user
->>>>>>> 14a62fd2
+        from aiida.backends.utils import get_automatic_user
 
         load_dbenv()
         from aiida.orm.node import Node as AiidaOrmNode
@@ -142,12 +130,8 @@
         """
         # Note: in fact, the user can still manually delete any comment
         import argparse
-<<<<<<< HEAD
-        from aiida.backends.utils import get_automatic_user
-=======
-        from aiida.djsite.utils import get_automatic_user
+        from aiida.backends.utils import get_automatic_user
         from aiida.common.exceptions import ModificationNotAllowed
->>>>>>> 14a62fd2
 
         load_dbenv()
         from aiida.orm.node import Node as AiidaOrmNode
@@ -211,11 +195,7 @@
         Update a comment
         """
         import argparse
-<<<<<<< HEAD
-        from aiida.backends.utils import get_automatic_user
-=======
-        from aiida.djsite.utils import get_automatic_user
->>>>>>> 14a62fd2
+        from aiida.backends.utils import get_automatic_user
 
         load_dbenv()
         from aiida.orm.node import Node as AiidaOrmNode
@@ -255,5 +235,4 @@
             the_comment = parsed_args.comment
 
         node = load_node(parsed_args.pk)
-        node._update_comment(the_comment, parsed_args.id, user)
-
+        node._update_comment(the_comment, parsed_args.id, user)