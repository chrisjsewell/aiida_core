# -*- coding: utf-8 -*-
import sys

from aiida.cmdline.baseclass import VerdiCommand
from aiida import load_dbenv
from aiida.common.utils import export_shard_uuid, grouper

__copyright__ = u"Copyright (c), 2015, ECOLE POLYTECHNIQUE FEDERALE DE LAUSANNE (Theory and Simulation of Materials (THEOS) and National Centre for Computational Design and Discovery of Novel Materials (NCCR MARVEL)), Switzerland and ROBERT BOSCH LLC, USA. All rights reserved."
__license__ = "MIT license, see LICENSE.txt file"
__version__ = "0.4.1"
__contributors__ = "Andrea Cepellotti, Andrius Merkys, Giovanni Pizzi"

IMPORTGROUP_TYPE = 'aiida.import'

def deserialize_attributes(attributes_data, conversion_data):
    import datetime
    import pytz
        
    if isinstance(attributes_data, dict):
        ret_data = {}
        for k, v in attributes_data.iteritems():
            ret_data[k] = deserialize_attributes(v, conversion_data[k])
    elif isinstance(attributes_data, (list, tuple)):
        ret_data = []
        for value, conversion in zip(attributes_data, conversion_data):
            ret_data.append(deserialize_attributes(value, conversion))
    else:
        if conversion_data is None:
            ret_data = attributes_data
        else:
            if conversion_data == 'date':
                ret_data = datetime.datetime.strptime(
                    attributes_data,'%Y-%m-%dT%H:%M:%S.%f').replace(
                        tzinfo=pytz.utc)
            else:
                raise ValueError("Unknown convert_type '{}'".format(
                    conversion_data))

    return ret_data

def deserialize_field(k, v, fields_info, import_unique_ids_mappings,
                        foreign_ids_reverse_mappings):
    import datetime
    import pytz
    
    try:
        field_info = fields_info[k]
    except KeyError:
        raise ValueError("Unknown field '{}'".format(k))

    if k == 'id' or k == 'pk':
        raise ValueError("ID or PK explicitly passed!")

    requires = field_info.get('requires', None)
    if requires is None:
        # Actual data, no foreign key
        converter = field_info.get('convert_type', None)
        return (k, deserialize_attributes(v, converter))
    else:
        # Foreign field
        # Correctly manage nullable fields
        if v is not None:        
            unique_id = import_unique_ids_mappings[requires][v]
            # map to the PK/ID associated to the given entry, in the arrival DB, 
            # rather than in the export DB
            
            # I store it in the FIELDNAME_id variable, that directly stores the 
            # PK in the remote table, rather than requiring to create Model
            # instances for the foreing relations
            return ("{}_id".format(k),
                    foreign_ids_reverse_mappings[requires][unique_id])
        else:
            return ("{}_id".format(k), None)
            
def extract_tar(infile,folder,nodes_export_subfolder="nodes",silent=False):
    """
    Extract the nodes to be imported from a gzipped tar file.

    :param infile: file path
    :param folder: a SandboxFolder, used to extract the file tree
    :param nodes_export_subfolder: name of the subfolder for AiiDA nodes
    :param silent: suppress debug print
    """
    import os
    import tarfile

    if not silent:
        print "READING DATA AND METADATA..."

    try:
        with tarfile.open(infile, "r:gz", format=tarfile.PAX_FORMAT) as tar:

            tar.extract(path=folder.abspath,
                   member=tar.getmember('metadata.json'))
            tar.extract(path=folder.abspath,
                   member=tar.getmember('data.json'))

            if not silent:
                print "EXTRACTING NODE DATA..."

            for member in tar.getmembers():
                if member.isdev():
                    # safety: skip if character device, block device or FIFO
                    print >> sys.stderr, ("WARNING, device found inside the "
                        "import file: {}".format(member.name))
                    continue
                if member.issym() or member.islnk():
                    # safety: in export, I set dereference=True therefore
                    # there should be no symbolic or hard links.
                    print >> sys.stderr, ("WARNING, link found inside the "
                        "import file: {}".format(member.name))
                    continue
                # Check that we are only exporting nodes within
                # the subfolder!
                # TODO: better check such that there are no .. in the
                # path; use probably the folder limit checks
                if not member.name.startswith(nodes_export_subfolder+os.sep):
                    continue
                tar.extract(path=folder.abspath,
                            member=member)
    except tarfile.ReadError:
        raise ValueError("The input file format for import is not valid (1)")

<<<<<<< HEAD
def extract_cif(infile,folder,nodes_export_subfolder="nodes",
                aiida_export_subfolder="aiida",silent=False):
    """
    Extract the nodes to be imported from a TCOD CIF file.

    :param infile: file path
    :param folder: a SandboxFolder, used to extract the file tree
    :param nodes_export_subfolder: name of the subfolder for AiiDA nodes
    :param aiida_export_subfolder: name of the subfolder for AiiDA data
        inside the TCOD CIF internal file tree
    :param silent: suppress debug print
    """
    import os
    import urllib2
    import CifFile
    from aiida.common.exceptions import ValidationError
    from aiida.common.utils import md5_file,sha1_file
    from aiida.tools.dbexporters.tcod import cif_decode_contents

    values = CifFile.ReadCif(infile)
    values = values[values.keys()[0]] # taking the first datablock in CIF

    for i in range(0,len(values['_tcod_file_id'])-1):
        name = values['_tcod_file_name'][i]
        if not name.startswith(aiida_export_subfolder+os.sep):
            continue
        dest_path = os.path.relpath(name,aiida_export_subfolder)
        if name.endswith(os.sep):
            if not os.path.exists(folder.get_abs_path(dest_path)):
                folder.get_subfolder(folder.get_abs_path(dest_path),create=True)
            continue
        contents = values['_tcod_file_contents'][i]
        if contents == '?' or contents == '.':
            uri = values['_tcod_file_uri'][i]
            if uri is not None and uri != '?' and uri != '.':
                contents = urllib2.urlopen(uri).read()
        encoding = values['_tcod_file_content_encoding'][i]
        if encoding == '.':
            encoding = None
        contents = cif_decode_contents(contents,encoding)
        if os.path.dirname(dest_path) != '':
            folder.get_subfolder(os.path.dirname(dest_path)+os.sep,create=True)
        with open(folder.get_abs_path(dest_path),'w') as f:
            f.write(contents)
            f.flush()
        md5  = values['_tcod_file_md5sum'][i]
        if md5 is not None:
            if md5_file(folder.get_abs_path(dest_path)) != md5:
                raise ValidationError("MD5 sum for extracted file '{}' is "
                                      "different from given in the CIF "
                                      "file".format(dest_path))
        sha1 = values['_tcod_file_sha1sum'][i]
        if sha1 is not None:
            if sha1_file(folder.get_abs_path(dest_path)) != sha1:
                raise ValidationError("SHA1 sum for extracted file '{}' is "
                                      "different from given in the CIF "
                                      "file".format(dest_path))

=======
>>>>>>> 670a144b
def extract_tree(infile,folder,silent=False):
    """
    Prepare to import nodes from plain file system tree.

    :param infile: path
    :param folder: a SandboxFolder, used to extract the file tree
    :param silent: suppress debug print
    """
    import os

    def add_files(args,path,files):
        folder = args['folder']
        root = args['root']
        for f in files:
            fullpath = os.path.join(path,f)
            if os.path.isfile(fullpath) == False:
                continue
            relpath = os.path.relpath(fullpath,root)
            if os.path.dirname(relpath) != '':
                folder.get_subfolder(os.path.dirname(relpath)+os.sep,create=True)
            folder.insert_path(os.path.abspath(fullpath),relpath)

    os.path.walk(infile,add_files,{'folder': folder,'root': infile})

def import_file(infile,format='tar',silent=False):
    """
    Import exported AiiDA environment to the AiiDA database.

    :param infile: an importable file with packed AiiDA environment
    :param format: format of carrier file. Currently supported formats are:
      * tar - a gzipped tar archive
<<<<<<< HEAD
      * cif - TCOD CIF file
=======
      * tree - a plain filesystem tree
>>>>>>> 670a144b
    """
    import json
    import os
    import tarfile
    from itertools import chain

    from django.db import transaction
    from django.utils import timezone

    from aiida.orm import Node, Group
    from aiida.common.exceptions import UniquenessError
    from aiida.common.folders import SandboxFolder, RepositoryFolder
    from aiida.djsite.db import models
    from aiida.common.utils import get_class_string, get_object_from_string
    from aiida.common.datastructures import calc_states

    # This is the export version expected by this function
    expected_export_version = '0.1'

    # The name of the subfolder in which the node files are stored
    nodes_export_subfolder = 'nodes'

    # The returned dictionary with new and existing nodes and links
    ret_dict = {
        'nodes': { 'new': [], 'existing': [] },
        'links': { 'new': [] },
    }

    ################
    # EXTRACT DATA #
    ################
    # The sandbox has to remain open until the end
    with SandboxFolder() as folder:
        if format == 'tar':
            extract_tar(infile,folder,silent=silent,
                        nodes_export_subfolder=nodes_export_subfolder)
<<<<<<< HEAD
        elif format == 'cif':
            extract_cif(infile,folder,silent=silent,
                        nodes_export_subfolder=nodes_export_subfolder)
=======
>>>>>>> 670a144b
        elif format == 'tree':
            extract_tree(infile,folder,silent=silent)
        else:
            raise ValueError("Unable to import file of format '{}' into "
                             "AiiDA".format(format))

        try:
            with open(folder.get_abs_path('metadata.json')) as f:
                metadata = json.load(f)

            with open(folder.get_abs_path('data.json')) as f:
                data = json.load(f)
        except IOError as e:
            raise ValueError("Unable to find the file {} in the import "
                             "file".format(e.filename))
    
        ######################
        # PRELIMINARY CHECKS #
        ######################    
        if metadata['export_version'] != expected_export_version:
            raise ValueError("File export version is {}, but I can import only "
                             "version {}".format(metadata['export_version'],
                                                 expected_export_version))
        
        ##########################################################################
        # CREATE UUID REVERSE TABLES AND CHECK IF I HAVE ALL NODES FOR THE LINKS #
        ##########################################################################    
        linked_nodes = set(chain.from_iterable((l['input'], l['output'])
                                               for l in data['links_uuid']))
        group_nodes = set(chain.from_iterable(data['groups_uuid'].itervalues()))
        
        # I preload the nodes, I need to check each of them later, and I also
        # store them in a reverse table
        # I break up the query due to SQLite limitations..
        relevant_db_nodes = {}
        for group in grouper(999, linked_nodes):
            relevant_db_nodes.update({n.uuid: n for n in
                models.DbNode.objects.filter(uuid__in=group)})
    
        db_nodes_uuid = set(relevant_db_nodes.keys())
        dbnode_model = get_class_string(models.DbNode)
        import_nodes_uuid = set(v['uuid'] for v in
                           data['export_data'][dbnode_model].values())
        
        unknown_nodes = linked_nodes.union(group_nodes) - db_nodes_uuid.union(
            import_nodes_uuid)
        
        if unknown_nodes:
            raise ValueError(
                "The import file refers to {} nodes with unknown UUID, therefore "
                "it cannot be imported. Either first import the unknown nodes, "
                "or export also the parents when exporting. The unknown UUIDs "
                "are:\n".format(len(unknown_nodes)) +
                "\n".join('* {}'.format(uuid) for uuid in unknown_nodes))
    
        ###################################
        # DOUBLE-CHECK MODEL DEPENDENCIES #
        ###################################
        # I hardcode here the model order, for simplicity; in any case, this is
        # fixed by the export version
        model_order = [get_class_string(m) for m in 
                       (models.DbUser,
                        models.DbComputer,
                        models.DbNode,
                        models.DbGroup,
                        )
                        ]
        
        # Models that do appear in the import file, but whose import is
        # managed manually
        model_manual = [get_class_string(m) for m in 
                        (models.DbLink,
                         models.DbAttribute,)
                        ]
        
        all_known_models = model_order+model_manual
        
        for import_field_name in  metadata['all_fields_info']:
            if import_field_name not in all_known_models:
                raise NotImplementedError("Apparently, you are importing a "
                   "file with a model '{}', but this does not appear in "
                   "all_known_models!".format(import_field_name))
        
        for idx, model_name in enumerate(model_order):
            dependencies = []
            for field in metadata['all_fields_info'][model_name].values():
                try:
                    dependencies.append(field['requires'])
                except KeyError:
                    # (No ForeignKey)
                    pass
            for dependency in dependencies:
                if dependency not in model_order[:idx]:
                    raise ValueError("Model {} requires {} but would be loaded "
                                     "first; stopping...".format(model_name,
                                                                 dependency))
                    
        ###################################################
        # CREATE IMPORT DATA DIRECT UNIQUE_FIELD MAPPINGS #
        ###################################################
        import_unique_ids_mappings = {}
        for model_name, import_data in data['export_data'].iteritems():
            if model_name in metadata['unique_identifiers']:
                # I have to reconvert the pk to integer
                import_unique_ids_mappings[model_name] = {
                    int(k): v[metadata['unique_identifiers'][model_name]] for k,v in 
                    import_data.iteritems()}
            
        ###############
        # IMPORT DATA #
        ###############    
        # DO ALL WITH A TRANSACTION
        with transaction.commit_on_success():
            foreign_ids_reverse_mappings = {}
            new_entries = {}
            existing_entries = {}
    
            # I first generate the list of data
            for model_name in model_order:
                Model = get_object_from_string(model_name)
                fields_info = metadata['all_fields_info'].get(model_name, {})
                unique_identifier = metadata['unique_identifiers'].get(
                    model_name, None)
                
                new_entries[model_name] = {}
                existing_entries[model_name] = {}
                
                foreign_ids_reverse_mappings[model_name] = {}  
                        
                # Not necessarily all models are exported
                if model_name in data['export_data']:
                    
                    if unique_identifier is not None:
                        import_unique_ids = set(v[unique_identifier] for v in
                           data['export_data'][model_name].values())
                                        
                        relevant_db_entries = {getattr(n,unique_identifier): n
                            for n in Model.objects.filter(
                                **{'{}__in'.format(unique_identifier):
                                   import_unique_ids})}
            
                        foreign_ids_reverse_mappings[model_name] = {
                            k: v.pk for k, v in relevant_db_entries.iteritems()}
                        for k, v in data['export_data'][model_name].iteritems():
                            if v[unique_identifier] in relevant_db_entries.keys():
                                # Already in DB
                                existing_entries[model_name][k] = v
                            else:
                                # To be added
                                new_entries[model_name][k] = v
                    else:
                        new_entries[model_name] = data['export_data'][model_name].copy()
                    
            # I import data from the given model
            for model_name in model_order:            
                Model = get_object_from_string(model_name)
                fields_info = metadata['all_fields_info'].get(model_name, {})
                unique_identifier = metadata['unique_identifiers'].get(
                    model_name, None)
    
                for import_entry_id, entry_data in existing_entries[model_name].iteritems():
                    unique_id = entry_data[unique_identifier]
                    existing_entry_id = foreign_ids_reverse_mappings[model_name][unique_id]                
                    # TODO COMPARE, AND COMPARE ATTRIBUTES
                    ret_dict['nodes']['existing'].append((import_entry_id,
                                                          existing_entry_id))
                    if not silent:
                        print "existing %s: %s (%s->%s)" % (model_name, unique_id,
                                                            import_entry_id,
                                                            existing_entry_id)
                    #print "  `-> WARNING: NO DUPLICITY CHECK DONE!"
                    # CHECK ALSO FILES!
                
                # Store all objects for this model in a list, and store them
                # all in once at the end.
                objects_to_create = []
                # This is needed later to associate the import entry with the new pk
                import_entry_ids = {}
                for import_entry_id, entry_data in new_entries[model_name].iteritems():
                    unique_id = entry_data[unique_identifier]
                    import_data = dict(deserialize_field(
                    k, v, fields_info=fields_info,
                    import_unique_ids_mappings=import_unique_ids_mappings,
                    foreign_ids_reverse_mappings=foreign_ids_reverse_mappings)
                               for k, v in entry_data.iteritems())
                    
                    objects_to_create.append(Model(**import_data))
                    import_entry_ids[unique_id] = import_entry_id
                
                # Before storing entries in the DB, I store the files (if these
                # are nodes). Note: only for new entries!
                if model_name == get_class_string(models.DbNode):
                    if not silent:
                        print "STORING NEW NODE FILES..."
                    for o in objects_to_create:
                        
                        subfolder = folder.get_subfolder(os.path.join(
                            nodes_export_subfolder,export_shard_uuid(o.uuid)))
                        if not subfolder.exists():
                            raise ValueError("Unable to find the repository "
                                "folder for node with UUID={} in the exported "
                                "file".format(o.uuid))
                        destdir = RepositoryFolder(
                            section=Node._section_name,
                            uuid=o.uuid)
                        # Replace the folder, possibly destroying existing 
                        # previous folders, and move the files (faster if we
                        # are on the same filesystem, and 
                        # in any case the source is a SandboxFolder) 
                        destdir.replace_with_folder(subfolder.abspath,
                                                    move=True, overwrite=True)
                
                # Store them all in once; however, the PK are not set in this way...
                Model.objects.bulk_create(objects_to_create)
                
                # Get back the just-saved entries
                just_saved = dict(Model.objects.filter(
                   **{"{}__in".format(unique_identifier):
                      import_entry_ids.keys()}).values_list(unique_identifier, 'pk'))

                imported_states = []
                if model_name == get_class_string(models.DbNode):
                    if not silent:
                        print "SETTING THE IMPORTED STATES FOR NEW NODES..."
                    # I set for all nodes, even if I should set it only 
                    # for calculations
                    for unique_id, new_pk in just_saved.iteritems():
                        imported_states.append(
                            models.DbCalcState(dbnode_id=new_pk,
                                        state=calc_states.IMPORTED))
                    models.DbCalcState.objects.bulk_create(imported_states)

                # Now I have the PKs, print the info
                # Moreover, set the foreing_ids_reverse_mappings
                for unique_id, new_pk in just_saved.iteritems():
                    import_entry_id = import_entry_ids[unique_id]
                    foreign_ids_reverse_mappings[model_name][unique_id] = new_pk
                    ret_dict['nodes']['new'].append((import_entry_id,
                                                     new_pk))
                    if not silent:
                        print "NEW %s: %s (%s->%s)" % (model_name, unique_id,
                                                       import_entry_id,
                                                       new_pk)

                # For DbNodes, we also have to store Attributes!
                if model_name == get_class_string(models.DbNode):
                    if not silent:
                        print "STORING NEW NODE ATTRIBUTES..."
                    for unique_id, new_pk in just_saved.iteritems():
                        import_entry_id = import_entry_ids[unique_id]
                        # Get attributes from import file
                        try:
                            attributes = data['node_attributes'][
                                str(import_entry_id)]
                            attributes_conversion = data[
                                'node_attributes_conversion'][
                                str(import_entry_id)]
                        except KeyError:
                            raise ValueError("Unable to find attribute info "
                                             "for DbNode with UUID = {}".format(
                                              unique_id))

                        # Here I have to deserialize the attributes                        
                        deserialized_attributes = deserialize_attributes(
                            attributes, attributes_conversion)
                        models.DbAttribute.reset_values_for_node(
                            dbnode=new_pk, 
                            attributes=deserialized_attributes,
                            with_transaction=False)
                        
            if not silent:
                print "STORING NODE LINKS..."
            ## TODO: check that we are not creating input links of an already 
            ##       existing node...
            import_links = data['links_uuid']
            links_to_store = []
            
            # Needed for fast checks of existing links
            existing_links_raw = models.DbLink.objects.all().values_list(
                'input', 'output', 'label')
            existing_links_labels = {(l[0], l[1]): l[2] for l in existing_links_raw}
            existing_input_links = {(l[1], l[2]): l[0] for l in existing_links_raw}
    
            dbnode_reverse_mappings = foreign_ids_reverse_mappings[
                get_class_string(models.DbNode)]
            for link in import_links:
                in_id = dbnode_reverse_mappings[link['input']]
                out_id = dbnode_reverse_mappings[link['output']]
                
                
                try:
                    existing_label = existing_links_labels[in_id, out_id]
                    if existing_label != link['label']:
                        raise ValueError("Trying to rename an existing link name, "
                                         "stopping (in={}, out={}, old_label={}, "
                                         "new_label={})".format(in_id, out_id,
                                              existing_label, link['label']))
                    # Do nothing, the link is already in place and has the correct
                    # name
                except KeyError:
                    try:
                        existing_input = existing_input_links[out_id, link['label']]
                        # If existing_input were the correct one, I would have found
                        # it already in the previous step!
                        raise ValueError("There exists already an input link to "
                                         "node {} with label {} but it does not "
                                         "come the expected input {}".format(
                                              out_id, link['label'], in_id))
                    except KeyError:
                        # New link    
                        links_to_store.append(models.DbLink(
                            input_id=in_id, output_id=out_id, label=link['label']))
                        ret_dict['links']['new'].append((in_id,out_id))
    
            # Store new links
            if links_to_store:                
                if not silent:
                    print "   ({} new links...)".format(len(links_to_store))
                                
                models.DbLink.objects.bulk_create(links_to_store)
            else:
                if not silent:
                    print "   (0 new links...)"

            if not silent:
                print "STORING GROUP ELEMENTS..."
            import_groups = data['groups_uuid']
            for groupuuid, groupnodes in import_groups.iteritems():
                # TODO: cache these to avoid too many queries
                group = models.DbGroup.objects.get(uuid=groupuuid)
                nodes_to_store = [dbnode_reverse_mappings[node_uuid]
                                  for node_uuid in groupnodes]
                if nodes_to_store:
                    group.dbnodes.add(*nodes_to_store)

            ######################################################
            # Put everything in a specific group
            dbnode_model_name = get_class_string(models.DbNode)
            existing = existing_entries.get(dbnode_model_name, {})
            existing_pk = [foreign_ids_reverse_mappings[
                                dbnode_model_name][v['uuid']]
                           for v in existing.itervalues()]
            new = new_entries.get(dbnode_model_name, {})
            new_pk = [foreign_ids_reverse_mappings[
                                dbnode_model_name][v['uuid']]
                           for v in new.itervalues()]
            
            pks_for_group = existing_pk + new_pk
            
            # So that we do not create empty groups
            if pks_for_group: 
                # Get an unique name for the import group, based on the
                # current (local) time
                basename = timezone.localtime(timezone.now()).strftime(
                    "%Y%m%d-%H%M%S")
                counter = 0
                created = False
                while not created:
                    if counter == 0:
                        group_name = basename
                    else:
                        group_name = "{}_{}".format(basename, counter)
                    try:
                        group = Group(name=group_name,
                                      type_string=IMPORTGROUP_TYPE).store()
                        created = True
                    except UniquenessError:
                        counter += 1
                
                # Add all the nodes to the new group
                # TODO: decide if we want to return the group name
                group.add_nodes(models.DbNode.objects.filter(
                                pk__in=pks_for_group))
                
                if not silent:
                    print "IMPORTED NODES GROUPED IN IMPORT GROUP NAMED '{}'".format(group.name)
            else:
                if not silent:
                    print "NO DBNODES TO IMPORT, SO NO GROUP CREATED"
    
    
    if not silent:
        print "*** WARNING: MISSING EXISTING UUID CHECKS!!"
        print "*** WARNING: TODO: UPDATE IMPORT_DATA WITH DEFAULT VALUES! (e.g. calc status, user pwd, ...)"
        print "DONE."

    return ret_dict

import HTMLParser

class HTMLGetLinksParser(HTMLParser.HTMLParser):
    def __init__(self, filter_extension=None):
        """
        If a filter_extension is passed, only links with extension matching
        the given one will be returned.
        """
        self.filter_extension = filter_extension
        self.links = []
        HTMLParser.HTMLParser.__init__(self)

    def handle_starttag(self, tag, attrs):
        """
        Store the urls encountered, if they match the request.
        """
        if tag == 'a':
            for k, v in attrs:
                if k == 'href':
                    if (self.filter_extension is None or
                        v.endswith('.{}'.format(self.filter_extension))):
                            self.links.append(v)

    def get_links(self):
        """
        Return the links that were found during the parsing phase.
        """
        return self.links

def get_valid_import_links(url):
    """
    Open the given URL, parse the HTML and return a list of valid links where
    the link file has a .aiida extension.
    """
    import urllib2
    import urlparse

    request = urllib2.urlopen(url)
    parser = HTMLGetLinksParser(filter_extension='aiida')
    parser.feed(request.read())

    return_urls = []
        
    for link in parser.get_links():
        return_urls.append(urlparse.urljoin(request.geturl(), link))

    return return_urls

class Import(VerdiCommand):
    """
    Import nodes and group of nodes

    This command allows to import nodes from file, for backup purposes or
    to share data with collaborators.
    """
    def run(self,*args):                    
        load_dbenv()
        
        import argparse
        import traceback
        import urllib2
        
        from aiida.common.folders import SandboxFolder
        
        parser = argparse.ArgumentParser(
            prog=self.get_full_command_name(),
            description='Import data in the DB.')
        parser.add_argument('-f', '--format', type=str, default='tar',
                            help="Type of the imported file. Currently "
<<<<<<< HEAD
                                 "accepted types are 'tar', 'cif' and "
=======
                                 "accepted types are 'tar' and "
>>>>>>> 670a144b
                                 "'tree', 'tar' is the default value")
        parser.add_argument('-w', '--webpage', nargs='+', type=str,
                            dest='webpages', metavar='URL',
                            help="Download all URLs in the given HTTP web "
                                 "page with extension .aiida")
        parser.add_argument(nargs='*', type=str, 
                            dest='files', metavar='URL_OR_PATH',
                            help="Import the given files or URLs")
        
        parsed_args = parser.parse_args(args)

        all_args = [] if parsed_args.files is None else parsed_args.files
        urls = []
        files = []
        for path in all_args:
            if path.startswith('http://') or path.startswith('https://'):
                urls.append(path)
            else:
                files.append(path)
        
        webpages = [] if parsed_args.webpages is None else parsed_args.webpages
        
        for webpage in webpages:
            try:
                print "**** Getting links from {}".format(webpage)               
                found_urls = get_valid_import_links(webpage)
                print " `-> {} links found.".format(len(found_urls))
                urls += found_urls
            except Exception:
                traceback.print_exc()
                print ""
                print "> There has been an exception during the import of webpage"
                print "> {}".format(webpage)
                answer = raw_input("> Do you want to continue (c) or stop "
                                   "(S, default)? ")
                if answer.lower() == 'c':
                    continue
                else:
                    return
                
        
        if not (urls + files):
            print >> sys.stderr, ("Pass at least one file or URL from which "
                                  "you want to import data.")
            sys.exit(1)

        for filename in files:
            try:
                print "**** Importing file {}".format(filename)
                import_file(filename,format=parsed_args.format)
            except Exception:
                traceback.print_exc()
                
                print ""
                print "> There has been an exception during the import of file"
                print "> {}".format(filename)
                answer = raw_input("> Do you want to continue (c) or stop "
                                   "(S, default)? ")
                if answer.lower() == 'c':
                    continue
                else:
                    return

        download_file_name = 'importfile.tar.gz'
        for url in urls:
            try:
                print "**** Downloading url {}".format(url)
                response = urllib2.urlopen(url)
                with SandboxFolder() as temp_download_folder:
                    temp_download_folder.create_file_from_filelike(
                        response, download_file_name)
                
                    print " `-> File downloaded. Importing it..."                
                    import_file(temp_download_folder.get_abs_path(
                        download_file_name))
            except Exception:
                traceback.print_exc()
                
                print ""
                print "> There has been an exception during the import of url"
                print "> {}".format(url)
                answer = raw_input("> Do you want to continue (c) or stop "
                                   "(S, default)? ")
                if answer.lower() == 'c':
                    continue
                else:
                    return

    def complete(self,subargs_idx, subargs):
        return ""<|MERGE_RESOLUTION|>--- conflicted
+++ resolved
@@ -121,7 +121,6 @@
     except tarfile.ReadError:
         raise ValueError("The input file format for import is not valid (1)")
 
-<<<<<<< HEAD
 def extract_cif(infile,folder,nodes_export_subfolder="nodes",
                 aiida_export_subfolder="aiida",silent=False):
     """
@@ -180,8 +179,6 @@
                                       "different from given in the CIF "
                                       "file".format(dest_path))
 
-=======
->>>>>>> 670a144b
 def extract_tree(infile,folder,silent=False):
     """
     Prepare to import nodes from plain file system tree.
@@ -213,11 +210,8 @@
     :param infile: an importable file with packed AiiDA environment
     :param format: format of carrier file. Currently supported formats are:
       * tar - a gzipped tar archive
-<<<<<<< HEAD
       * cif - TCOD CIF file
-=======
       * tree - a plain filesystem tree
->>>>>>> 670a144b
     """
     import json
     import os
@@ -254,12 +248,9 @@
         if format == 'tar':
             extract_tar(infile,folder,silent=silent,
                         nodes_export_subfolder=nodes_export_subfolder)
-<<<<<<< HEAD
         elif format == 'cif':
             extract_cif(infile,folder,silent=silent,
                         nodes_export_subfolder=nodes_export_subfolder)
-=======
->>>>>>> 670a144b
         elif format == 'tree':
             extract_tree(infile,folder,silent=silent)
         else:
@@ -717,11 +708,8 @@
             description='Import data in the DB.')
         parser.add_argument('-f', '--format', type=str, default='tar',
                             help="Type of the imported file. Currently "
-<<<<<<< HEAD
                                  "accepted types are 'tar', 'cif' and "
-=======
                                  "accepted types are 'tar' and "
->>>>>>> 670a144b
                                  "'tree', 'tar' is the default value")
         parser.add_argument('-w', '--webpage', nargs='+', type=str,
                             dest='webpages', metavar='URL',
