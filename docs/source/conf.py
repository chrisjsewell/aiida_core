# -*- coding: utf-8 -*-
###########################################################################
# Copyright (c), The AiiDA team. All rights reserved.                     #
# This file is part of the AiiDA code.                                    #
#                                                                         #
# The code is hosted on GitHub at https://github.com/aiidateam/aiida_core #
# For further information on the license, see the LICENSE.txt file        #
# For further information please visit http://www.aiida.net               #
###########################################################################
#
# aiida documentation build configuration file, created by
# sphinx-quickstart on Wed Oct 24 11:33:37 2012.
#
# This file is execfile()d with the current directory set to its containing dir.
#
# Note that not all possible configuration values are present in this
# autogenerated file.
#
# All configuration values have a default; values that are commented out
# serve to show the default.

import sys, os

# Following 3 lines avoid the need of importing load_dbenv() for compiling the
# documentation -> works also without verdi install
sys.path.append( os.path.join( os.path.split(__file__)[0],
                                   os.pardir,os.pardir) )
sys.path.append( os.path.join( os.path.split(__file__)[0],
                                   os.pardir))
os.environ['DJANGO_SETTINGS_MODULE'] = 'rtd_settings'

import aiida
from aiida.backends import settings

# If extensions (or modules to document with autodoc) are in another directory,
# add these directories to sys.path here. If the directory is relative to the
# documentation root, use os.path.abspath to make it absolute, like shown here.
#sys.path.insert(0, os.path.abspath('.'))

# -- General configuration -----------------------------------------------------

# If your documentation needs a minimal Sphinx version, state it here.
needs_sphinx = '1.5.0'

# Add any Sphinx extension module names here, as strings. They can be extensions
# coming with Sphinx (named 'sphinx.ext.*') or your custom ones.
extensions = ['sphinx.ext.autodoc', 'sphinx.ext.doctest', 'sphinx.ext.todo', 'sphinx.ext.coverage', 'sphinx.ext.imgmath', 'sphinx.ext.ifconfig', 'sphinx.ext.viewcode', 'IPython.sphinxext.ipython_console_highlighting', 'IPython.sphinxext.ipython_directive']
ipython_mplbackend = ""

todo_include_todos = True

# Add any paths that contain templates here, relative to this directory.
templates_path = ['_templates']

# The suffix of source filenames.
source_suffix = '.rst'

# The encoding of source files.
#source_encoding = 'utf-8-sig'

# The master toctree document.
master_doc = 'index'

# General information about the project.
project = u'AiiDA'
copyright = u'2016, ECOLE POLYTECHNIQUE FEDERALE DE LAUSANNE (Theory and Simulation of Materials (THEOS) and National Centre for Computational Design and Discovery of Novel Materials (NCCR MARVEL)), Switzerland and ROBERT BOSCH LLC, USA. All rights reserved'

# The version info for the project you're documenting, acts as replacement for
# |version| and |release|, also used in various other places throughout the
# built documents.
#
# The short X.Y version.
version = '.'.join(aiida.__version__.split('.')[:2])
# The full version, including alpha/beta/rc tags.
release = aiida.__version__

author = "The AiiDA team."

# The language for content autogenerated by Sphinx. Refer to documentation
# for a list of supported languages.
#language = None

# There are two options for replacing |today|: either, you set today to some
# non-false value, then it is used:
#today = ''
# Else, today_fmt is used as the format for a strftime call.
#today_fmt = '%B %d, %Y'

# List of patterns, relative to source directory, that match files and
# directories to ignore when looking for source files.
exclude_patterns = []

# The reST default role (used for this markup: `text`) to use for all documents.
#default_role = None

# If true, '()' will be appended to :func: etc. cross-reference text.
#add_function_parentheses = True

# If true, the current module name will be prepended to all description
# unit titles (such as .. function::).
#add_module_names = True

# If true, sectionauthor and moduleauthor directives will be shown in the
# output. They are ignored by default.
#show_authors = False

# The name of the Pygments (syntax highlighting) style to use.
pygments_style = 'sphinx'

# A list of ignored prefixes for module index sorting.
#modindex_common_prefix = []


# -- Options for HTML output ---------------------------------------------------

# The theme to use for HTML and HTML Help pages.  See the documentation for
# a list of builtin themes.
html_theme = 'default'

# Theme options are theme-specific and customize the look and feel of a theme
# further.  For a list of options available for each theme, see the
# documentation.
#html_theme_options = {
#    "navigation_depth": 5,
#}

# Add any paths that contain custom themes here, relative to this directory.
#html_theme_path = []

# The name for this set of Sphinx documents.  If None, it defaults to
# "<project> v<release> documentation".
#html_title = None

# A shorter title for the navigation bar.  Default is the same as html_title.
#html_short_title = None

# The name of an image file (relative to this directory) to place at the top
# of the sidebar.
#html_logo = None

# The name of an image file (within the static path) to use as favicon of the
# docs.  This file should be a Windows icon file (.ico) being 16x16 or 32x32
# pixels large.
#html_favicon = None

# Add any paths that contain custom static files (such as style sheets) here,
# relative to this directory. They are copied after the builtin static files,
# so a file named "default.css" will overwrite the builtin "default.css".
# TEMPORARILY DISABLED
#html_static_path = ['_static']

# If not '', a 'Last updated on:' timestamp is inserted at every page bottom,
# using the given strftime format.
#html_last_updated_fmt = '%b %d, %Y'

# If true, SmartyPants will be used to convert quotes and dashes to
# typographically correct entities.
#html_use_smartypants = True

# Custom sidebar templates, maps document names to template names.
#html_sidebars = {}

# Additional templates that should be rendered to pages, maps page names to
# template names.
#html_additional_pages = {}

# If false, no module index is generated.
#html_domain_indices = True

# If false, no index is generated.
#html_use_index = True

# If true, the index is split into individual pages for each letter.
#html_split_index = False

# If true, links to the reST sources are added to the pages.
#html_show_sourcelink = True

# If true, "Created using Sphinx" is shown in the HTML footer. Default is True.
#html_show_sphinx = True

# If true, "(C) Copyright ..." is shown in the HTML footer. Default is True.
#html_show_copyright = True

# If true, an OpenSearch description file will be output, and all pages will
# contain a <link> tag referring to it.  The value of this option must be the
# base URL from which the finished HTML is served.
#html_use_opensearch = ''

# This is the file name suffix for HTML files (e.g. ".xhtml").
#html_file_suffix = None

# Output file base name for HTML help builder.
htmlhelp_basename = 'aiidadoc'


# -- Options for LaTeX output --------------------------------------------------

latex_elements = {
# The paper size ('letterpaper' or 'a4paper').
#'papersize': 'letterpaper',

# The font size ('10pt', '11pt' or '12pt').
#'pointsize': '10pt',

# Additional stuff for the LaTeX preamble.
#'preamble': '',
}

# Grouping the document tree into LaTeX files. List of tuples
# (source start file, target name, title, author, documentclass [howto/manual]).
latex_documents = [
  ('index', 'aiida.tex', u'AiiDA documentation',
   author.replace(',',r'\and'), 'manual'),
]

# The name of an image file (relative to this directory) to place at the top of
# the title page.
#latex_logo = None

# For "manual" documents, if this is true, then toplevel headings are parts,
# not chapters.
#latex_use_parts = False

# If true, show page references after internal links.
#latex_show_pagerefs = False

# If true, show URL addresses after external links.
#latex_show_urls = False

# Documents to append as an appendix to all manuals.
#latex_appendices = []

# If false, no module index is generated.
#latex_domain_indices = True

# We set that we are in documentation mode - even for local compilation
settings.IN_DOC_MODE = True

# on_rtd is whether we are on readthedocs.org, this line of code grabbed
# from docs.readthedocs.org
# NOTE: it is needed to have these lines before load_dbenv()
on_rtd = os.environ.get('READTHEDOCS', None) == 'True'

if not on_rtd:  # only import and set the theme if we're building docs locally
    try:
        import sphinx_rtd_theme
        html_theme = 'sphinx_rtd_theme'
        html_theme_path = [sphinx_rtd_theme.get_html_theme_path()]
    except ImportError:
        # No sphinx_rtd_theme installed
        pass
    # Loading the dbenv. The backend should be fixed before compiling the
    # documentation.
    from aiida.backends.utils import load_dbenv, is_dbenv_loaded
    if not is_dbenv_loaded():
        load_dbenv()
else:
    # Back-end settings for readthedocs online documentation.
    # from aiida.backends import settings
    settings.IN_RT_DOC_MODE = True
    settings.BACKEND = "django"
    settings.AIIDADB_PROFILE = "default"


# -- Options for manual page output --------------------------------------------

# One entry per manual page. List of tuples
# (source start file, name, description, authors, manual section).
man_pages = [
    ('index', 'aiida', u'AiiDA documentation',
     [author], 1)
]

# If true, show URL addresses after external links.
#man_show_urls = False


# -- Options for Texinfo output ------------------------------------------------

# Grouping the document tree into Texinfo files. List of tuples
# (source start file, target name, title, author,
#  dir menu entry, description, category)
texinfo_documents = [
  ('index', 'aiida', u'AiiDA documentation',
   author, 'aiida', 'Automated Interactive Infrastructure and Database for Computational Science',
   'Miscellaneous'),
]

# Documents to append as an appendix to all manuals.
#texinfo_appendices = []

# If false, no module index is generated.
#texinfo_domain_indices = True

# How to display URL addresses: 'footnote', 'no', or 'inline'.
#texinfo_show_urls = 'footnote'


# -- Options for Epub output ---------------------------------------------------

# Bibliographic Dublin Core info.
epub_title = u'AiiDA'
epub_author = author
epub_publisher = author
epub_copyright = copyright

# The language of the text. It defaults to the language option
# or en if the language is not set.
#epub_language = ''

# The scheme of the identifier. Typical schemes are ISBN or URL.
#epub_scheme = ''

# The unique identifier of the text. This can be a ISBN number
# or the project homepage.
#epub_identifier = ''

# A unique identification for the text.
#epub_uid = ''

# A tuple containing the cover image and cover page html template filenames.
#epub_cover = ()

# HTML files that should be inserted before the pages created by sphinx.
# The format is a list of tuples containing the path and title.
#epub_pre_files = []

# HTML files shat should be inserted after the pages created by sphinx.
# The format is a list of tuples containing the path and title.
#epub_post_files = []

# A list of files that should not be packed into the epub file.
#epub_exclude_files = []

# The depth of the table of contents in toc.ncx.
#epub_tocdepth = 3

# Allow duplicate toc entries.
#epub_tocdup = True

# otherwise, readthedocs.org uses their theme by default, so no need
# to specify it


# Warnings to ignore when using the -n (nitpicky) option
# We should ignore any python built-in exception, for instance
<<<<<<< HEAD
nitpick_ignore = [
    ('py:exc', 'ArithmeticError'),
    ('py:exc', 'AssertionError'),
    ('py:exc', 'AttributeError'),
    ('py:exc', 'BaseException'),
    ('py:exc', 'BufferError'),
    ('py:exc', 'DeprecationWarning'),
    ('py:exc', 'EOFError'),
    ('py:exc', 'EnvironmentError'),
    ('py:exc', 'Exception'),
    ('py:exc', 'FloatingPointError'),
    ('py:exc', 'FutureWarning'),
    ('py:exc', 'GeneratorExit'),
    ('py:exc', 'IOError'),
    ('py:exc', 'ImportError'),
    ('py:exc', 'ImportWarning'),
    ('py:exc', 'IndentationError'),
    ('py:exc', 'IndexError'),
    ('py:exc', 'KeyError'),
    ('py:exc', 'KeyboardInterrupt'),
    ('py:exc', 'LookupError'),
    ('py:exc', 'MemoryError'),
    ('py:exc', 'NameError'),
    ('py:exc', 'NotImplementedError'),
    ('py:exc', 'OSError'),
    ('py:exc', 'OverflowError'),
    ('py:exc', 'PendingDeprecationWarning'),
    ('py:exc', 'ReferenceError'),
    ('py:exc', 'RuntimeError'),
    ('py:exc', 'RuntimeWarning'),
    ('py:exc', 'StandardError'),
    ('py:exc', 'StopIteration'),
    ('py:exc', 'SyntaxError'),
    ('py:exc', 'SyntaxWarning'),
    ('py:exc', 'SystemError'),
    ('py:exc', 'SystemExit'),
    ('py:exc', 'TabError'),
    ('py:exc', 'TypeError'),
    ('py:exc', 'UnboundLocalError'),
    ('py:exc', 'UnicodeDecodeError'),
    ('py:exc', 'UnicodeEncodeError'),
    ('py:exc', 'UnicodeError'),
    ('py:exc', 'UnicodeTranslateError'),
    ('py:exc', 'UnicodeWarning'),
    ('py:exc', 'UserWarning'),
    ('py:exc', 'VMSError'),
    ('py:exc', 'ValueError'),
    ('py:exc', 'Warning'),
    ('py:exc', 'WindowsError'),
    ('py:exc', 'ZeroDivisionError'),
    ('py:class', 'dict'),
    ('py:obj', 'str'),
    ('py:obj', 'list'),
    ('py:obj', 'tuple'),
    ('py:obj', 'int'),
    ('py:obj', 'float'),
    ('py:obj', 'bool'),
    ('py:obj', 'Mapping'),
    ('py:obj', 'plum'),
]
=======
nitpick_ignore = []

for line in open('nitpick-exceptions'):
    if line.strip() == "" or line.startswith("#"):
        continue
    dtype, target = line.split(None, 1)
    target = target.strip()
    nitpick_ignore.append((dtype, target))
>>>>>>> f6e28cef
<|MERGE_RESOLUTION|>--- conflicted
+++ resolved
@@ -345,68 +345,6 @@
 
 # Warnings to ignore when using the -n (nitpicky) option
 # We should ignore any python built-in exception, for instance
-<<<<<<< HEAD
-nitpick_ignore = [
-    ('py:exc', 'ArithmeticError'),
-    ('py:exc', 'AssertionError'),
-    ('py:exc', 'AttributeError'),
-    ('py:exc', 'BaseException'),
-    ('py:exc', 'BufferError'),
-    ('py:exc', 'DeprecationWarning'),
-    ('py:exc', 'EOFError'),
-    ('py:exc', 'EnvironmentError'),
-    ('py:exc', 'Exception'),
-    ('py:exc', 'FloatingPointError'),
-    ('py:exc', 'FutureWarning'),
-    ('py:exc', 'GeneratorExit'),
-    ('py:exc', 'IOError'),
-    ('py:exc', 'ImportError'),
-    ('py:exc', 'ImportWarning'),
-    ('py:exc', 'IndentationError'),
-    ('py:exc', 'IndexError'),
-    ('py:exc', 'KeyError'),
-    ('py:exc', 'KeyboardInterrupt'),
-    ('py:exc', 'LookupError'),
-    ('py:exc', 'MemoryError'),
-    ('py:exc', 'NameError'),
-    ('py:exc', 'NotImplementedError'),
-    ('py:exc', 'OSError'),
-    ('py:exc', 'OverflowError'),
-    ('py:exc', 'PendingDeprecationWarning'),
-    ('py:exc', 'ReferenceError'),
-    ('py:exc', 'RuntimeError'),
-    ('py:exc', 'RuntimeWarning'),
-    ('py:exc', 'StandardError'),
-    ('py:exc', 'StopIteration'),
-    ('py:exc', 'SyntaxError'),
-    ('py:exc', 'SyntaxWarning'),
-    ('py:exc', 'SystemError'),
-    ('py:exc', 'SystemExit'),
-    ('py:exc', 'TabError'),
-    ('py:exc', 'TypeError'),
-    ('py:exc', 'UnboundLocalError'),
-    ('py:exc', 'UnicodeDecodeError'),
-    ('py:exc', 'UnicodeEncodeError'),
-    ('py:exc', 'UnicodeError'),
-    ('py:exc', 'UnicodeTranslateError'),
-    ('py:exc', 'UnicodeWarning'),
-    ('py:exc', 'UserWarning'),
-    ('py:exc', 'VMSError'),
-    ('py:exc', 'ValueError'),
-    ('py:exc', 'Warning'),
-    ('py:exc', 'WindowsError'),
-    ('py:exc', 'ZeroDivisionError'),
-    ('py:class', 'dict'),
-    ('py:obj', 'str'),
-    ('py:obj', 'list'),
-    ('py:obj', 'tuple'),
-    ('py:obj', 'int'),
-    ('py:obj', 'float'),
-    ('py:obj', 'bool'),
-    ('py:obj', 'Mapping'),
-    ('py:obj', 'plum'),
-]
-=======
 nitpick_ignore = []
 
 for line in open('nitpick-exceptions'):
@@ -414,5 +352,4 @@
         continue
     dtype, target = line.split(None, 1)
     target = target.strip()
-    nitpick_ignore.append((dtype, target))
->>>>>>> f6e28cef
+    nitpick_ignore.append((dtype, target))