--- conflicted
+++ resolved
@@ -12,635 +12,4 @@
 3) A code has to configured
 4) A plugin has to be installed
 
-<<<<<<< HEAD
-The following sections will explain in detail how to accomplish each step.
-=======
-If you run the ``verdi quicksetup`` to setup AiiDA and you entered your own personal email address, you will see the following error message::
-
-	You are not the daemon user! I will not start the daemon.
-	(The daemon user is 'aiida@localhost', you are 'richard.wagner@leipzig.de')
-
-	** FOR ADVANCED USERS ONLY: **
-	To change the current default user, use 'verdi install --only-config'
-	To change the daemon user, use 'verdi daemon configureuser'
-
-This is a safeguard, because AiiDA detects that the person whose profile is active is not the same as the one configured for the daemon.
-If you are working in a single-user mode, and you are sure that nobody else is going to run the daemon, you can configure your user as the (only) one who can run the daemon.
-To configure the deamon for your profile, first make sure the daemon is stopped::
-
-	$ verdi daemon stop
-
-and then run the command::
-
-    $ verdi daemon configureuser
-
-This will prompt you with a warning which you can accept and then fill in the email address of your profile.
-If all went well, it will confirm that the new email address was set for the daemon::
-
-	The new user that can run the daemon is now Richard Wagner.
-
-Now that the daemon is properly configured, you can start it with::
-
-    verdi daemon start
-
-If everything was done correctly, the daemon should start.
-You can inspect the status of the daemon by running::
-
-    verdi daemon status
-
-and, if the daemon is running, you should see something like the following::
-
-  * aiida-daemon[0]        RUNNING    pid 12076, uptime 0:39:05
-  * aiida-daemon-beat[0]   RUNNING    pid 12075, uptime 0:39:05
-
-
-To stop the daemon once again, use::
-
-    verdi daemon stop
-
-A log of the warning/error messages of the daemon can be found in ``in ~/.aiida/daemon/log/``.
-The log can also be retrieved through ``verdi`` with the command::
-
-	$ verdi daemon logshow
-
-The daemon is a fundamental component of AiiDA, and it is for example in charge of submitting new calculations, checking their status on the cluster, retrieving and parsing the results of finished calculations, and managing the workflow steps.
-But in order to actually be able to launch calculations on a computer, we will first have to register them with AiiDA.
-This will be shown in detail in the next section.
-
-.. _setup_computers_codes:
-
-############################
-Setup of computers and codes
-############################
-
-Before being able to run the first calculation, you need to setup at least one
-computer and one code, as described below.
-
-Remote computer requirements
-++++++++++++++++++++++++++++
-
-A computer in AiiDA denotes any computational resource (with a batch job
-scheduler) on which you will run your calculations. Computers typically are
-clusters or supercomputers.
-
-Requirements for a computer are:
-
-* It must run a Unix-like operating system
-* The default shell must be ``bash``
-* It should have a batch scheduler installed (see :doc:`here <../scheduler/index>`
-  for a list of supported batch schedulers)
-* It must be accessible from the machine that runs AiiDA using one of the 
-  available transports (see below).
-  
-The first step is to choose the transport to connect to the computer. Typically,
-you will want to use the SSH transport, apart from a few special cases where
-SSH connection is not possible (e.g., because you cannot setup a password-less
-connection to the computer). In this case, you can install AiiDA directly on
-the remote cluster, and use the ``local`` transport (in this way, commands to 
-submit the jobs are simply executed on the AiiDA machine, and files are simply
-copied on the disk instead of opening an SFTP connection).
-
-If you plan to use the ``local`` transport, you can skip to the next section.
-
-If you plan to use the ``SSH`` transport, you have to configure a password-less
-login from your user to the cluster. To do so type first (only if you do not 
-already have some keys in your local ``~/.ssh directory`` - i.e. files like 
-``id_rsa.pub``)::
-
-    ssh-keygen -t rsa
-    
-Then copy your keys to the remote computer (in ~/.ssh/authorized_keys) with::
-
-    ssh-copy-id YOURUSERNAME@YOURCLUSTERADDRESS
-
-replacing ``YOURUSERNAME`` and ``YOURCLUSTERADDRESS`` by respectively your username 
-and cluster address. Finally add the following lines to ~/.ssh/config (leaving an empty
-line before and after)::
-
-  Host YOURCLUSTERADDRESS
-    User YOURUSERNAME
-    IdentityFile YOURRSAKEY
-
-replacing ``YOURRSAKEY`` by the path to the rsa private key you want to use 
-(it should look like ``~/.ssh/id_rsa``).
-
-.. note:: In principle you don't have to put the ``IdentityFile`` line if you have
-  only one rsa key in your ``~/.ssh`` folder.
-
-Before proceeding to setup the computer, be sure that you are able to
-connect to your cluster using::
-
-   ssh YOURCLUSTERADDRESS
-   
-without the need to type a password. Moreover, make also sure you can connect
-via ``sftp`` (needed to copy files). The following command::
-
-   sftp YOURCLUSTERADDRESS
-
-should show you a prompt without errors (possibly with a message saying
-``Connected to YOURCLUSTERADDRESS``).
-
-.. note:: If the ``ssh`` command works, but the ``sftp`` command does not
-  (e.g. it just prints ``Connection closed``), a possible reason can be
-  that there is a line in your ``~/.bashrc`` that either produces an output, 
-  or an error. Remove/comment it until no output or error is produced: this
-  should make ``sftp`` working again.
-
-Finally, try also::
-
-   ssh YOURCLUSTERADDRESS QUEUE_VISUALIZATION_COMMAND
-   
-replacing ``QUEUE_VISUALIZATION_COMMAND`` by the scheduler command that prints on screen the
-status of the queue on the cluster (i.e. ``qstat`` for PBSpro scheduler, ``squeue`` for SLURM, etc.).
-It should print a snapshot of the queue status, without any errors. 
-
-.. note:: If there are errors with the previous command, then
-  edit your ~/.bashrc file in the remote computer and add a line at the beginning
-  that adds the path to the scheduler commands, typically (here for
-  PBSpro)::
-  
-     export PATH=$PATH:/opt/pbs/default/bin
-
-  Or, alternatively, find the path to the executables (like using ``which qsub``)
-
-.. note:: If you need your remote .bashrc to be sourced before you execute the code
-  (for instance to change the PATH), make sure the .bashrc file **does not** contain
-  lines like::
-
-     [ -z "$PS1" ] && return
-    
-  or::
-
-     case $- in
-         *i*) ;;
-         *) return;;
-     esac
-    
-  in the beginning (these would prevent the bashrc to be executed when you ssh
-  to the remote computer). You can check that e.g. the PATH variable is correctly
-  set upon ssh, by typing (in your local computer)::
-
-     ssh YOURCLUSTERADDRESS 'echo $PATH'
-
-
-.. note:: If you need to ssh to a computer A first, from which you can then
-     connect to computer B you wanted to connect to, you can use the
-     ``proxy_command`` feature of ssh, that we also support in
-     AiiDA. For more information, see :ref:`ssh_proxycommand`.
-
-
-.. _computer_setup:
-
-Computer setup and configuration
-++++++++++++++++++++++++++++++++
-The configuration of computers happens in two steps.
-
-.. note:: The commands use some ``readline`` extensions to provide default
-  answers, that require an advanced terminal. Therefore, run the commands from
-  a standard terminal, and not from embedded terminals as the ones included in
-  text editors, unless you know what you are doing. For instance, the 
-  terminal embedded in ``emacs`` is known to give problems.
-
-1. **Setup of the computer**, using the::
-
-    verdi computer setup
-    
-   command. This command allows to create a new computer instance in the DB.   
-   
-   .. tip:: The code will ask you a few pieces of information. At every prompt, you can
-     type the ``?`` character and press ``<enter>`` to get a more detailed
-     explanation of what is being asked. 
-  
-   .. tip:: You can press ``<CTRL>+C`` at any moment to abort the setup process.
-     Nothing will be stored in the DB.
-   
-   .. note:: For multiline inputs (like the prepend text and the append text, see below)
-     you have to press ``<CTRL>+D`` to complete the input, even if you do not want
-     any text.
-   
-   Here is a list of what is asked, together with an explanation.
-   
-   * **Computer name**: the (user-friendly) name of the new computer instance 
-     which is about to be created in the DB (the name is used for instance when 
-     you have to pick up a computer to launch a calculation on it). Names must 
-     be unique. This command should be thought as a AiiDA-wise configuration of 
-     computer, independent of the AiiDA user that will actually use it.
-
-   * **Fully-qualified hostname**: the fully-qualified hostname of the computer
-     to which you want to connect (i.e., with all the dots: ``bellatrix.epfl.ch``, 
-     and not just ``bellatrix``). Type ``localhost`` for the local transport.
-
-   * **Description**:  A human-readable description of this computer; this is 
-     useful if you have a lot of computers and you want to add some text to
-     distinguish them (e.g.: "cluster of computers at EPFL, installed in 2012, 2 GB of RAM per CPU")
-
-   * **Enabled**: either True or False; if False, the computer is disabled
-     and calculations associated with it will not be submitted. This allows to
-     disable temporarily a computer if it is giving problems or it is down for
-     maintenance, without the need to delete it from the DB.  
-
-   * **Transport type**: The name of the transport to be used. A list of valid 
-     transport types can be obtained typing ``?``
-
-   * **Scheduler type**: The name of the plugin to be used to manage the
-     job scheduler on the computer. A list of valid 
-     scheduler plugins can be obtained typing ``?``. See
-     :doc:`here <../scheduler/index>` for a documentation of scheduler plugins
-     in AiiDA.
-
-   * **shebang line** This is the first line in the beginning of the submission script.
-     The default is ``#!/bin/bash``. You can change this in order, for example, to add options,
-     as for example the -l option. Note that AiiDA only supports bash at this point!
-
-   * **AiiDA work directory**: The absolute path of the directory on the
-     remote computer where AiiDA will run the calculations
-     (often, it is the scratch of the computer). You can (should) use the
-     ``{username}`` replacement, that will be replaced by your username on the
-     remote computer automatically: this allows the same computer to be used
-     by different users, without the need to setup a different computer for
-     each one. Example::
-
-       /scratch/{username}/aiida_work/
-
-   * **mpirun command**: The ``mpirun`` command needed on the cluster to run parallel MPI
-     programs. You can (should) use the ``{tot_num_mpiprocs}`` replacement,
-     that will be replaced by the total number of cpus, or the other
-     scheduler-dependent fields (see the :doc:`scheduler docs <../scheduler/index>`
-     for more information). Some examples::
-
-        mpirun -np {tot_num_mpiprocs}
-        aprun -n {tot_num_mpiprocs}
-        poe
-
-   * **Text to prepend to each command execution**: This is a multiline string,
-     whose content will be prepended inside the submission script before the
-     real execution of the job. It is your responsibility to write proper ``bash`` code!
-     This is intended for computer-dependent code, like for instance loading a
-     module that should always be loaded on that specific computer. *Remember*
-     *to end the input by pressing* ``<CTRL>+D``.
-     A practical example::
-
-        export NEWVAR=1
-        source some/file
-
-     A not-to-do example::
-
-       #PBS -l nodes=4:ppn=12
-
-     (it's the plugin that will do this!)
-
-   * **Text to append to each command execution**: This is a multiline string,
-     whose content will be appended inside the submission script after the
-     real execution of the job. It is your responsibility to write proper ``bash`` code!
-     This is intended for computer-dependent code. *Remember*
-     *to end the input by pressing* ``<CTRL>+D``.
-   
-  At the end, you will get a confirmation command, and also the ID in the
-  database (``pk``, i.e. the principal key, and ``uuid``).
-
-2. **Configuration of the computer**, using the::
-
-    verdi computer configure COMPUTERNAME
-    
-   command. This will allow to access more detailed configurations, that are
-   often user-dependent and also depend on the specific transport (for instance,
-   if the transport is ``SSH``, it will ask for username, port, ...).
-
-  
-   The command will try to provide automatically default answers, mainly reading
-   the existing ssh configuration in ``~/.ssh/config``, and in most cases one 
-   simply need to press enter a few times.
-
-   .. note:: At the moment, the in-line help (i.e., just typing ``?`` to get
-     some help) is not yet supported in ``verdi configure``, but only in 
-     ``verdi setup``.
-
-   For ``local`` transport, you *need to run the command*,
-   even if nothing will be asked to you.
-   For ``ssh`` transport, the following will be asked:
-   
-   * **username**: your username on the remote machine
-   * **port**: the port to connect to (the default SSH port is 22)
-   * **look_for_keys**: automatically look for the private key in ``~/.ssh``.
-     Default: True.
-   * **key_filename**: the absolute path to your private SSH key. You can leave
-     it empty to use the default SSH key, if you set ``look_for_keys`` to True.
-   * **timeout**: A timeout in seconds if there is no response (e.g., the
-     machine is down. You can leave it empty to use the default value.
-   * **allow_agent**: If True, it will try to use an SSH agent.
-   * **proxy_command**: Leave empty if you do not need a proxy command (i.e., 
-     if you can directly connect to the machine). If you instead need to connect
-     to an intermediate computer first, you need to provide here the
-     command for the proxy: see documentation :ref:`here <ssh_proxycommand>` 
-     for how to use this option, and in particular the notes
-     :ref:`here <ssh_proxycommand_notes>` for the format of this field.
-   * **compress**: True to compress the traffic (recommended)
-   * **gss_auth**: yes when using Kerberos token to connect
-   * **gss_kex**: yes when using Kerberos token to connect, in some cases
-     (depending on your ``.ssh/config`` file)
-   * **gss_deleg_creds**: yes when using Kerberos token to connect, in 
-     some cases (depending on your ``.ssh/config`` file)
-   * **gss_host**: hostname when using Kerberos token to connect (default
-     to the remote computer hostname)
-   * **load_system_host_keys**: True to load the known hosts keys from the
-     default SSH location (recommended)
-   * **key_policy**: What is the policy in case the host is not known.
-     It is a string among the following:
-     
-     * ``RejectPolicy`` (default, recommended): reject the connection if the
-       host is not known.
-     * ``WarningPolicy`` (*not* recommended): issue a warning if the
-       host is not known.
-     * ``AutoAddPolicy`` (*not* recommended): automatically add the host key
-       at the first connection to the host.
-           
- After these two steps have been completed, your computer is ready to go!
-
-.. note:: If the cluster you are using requires authentication through a Kerberos
-    token (that you need to obtain before using ssh), you typically need to install 
-    ``libffi`` (``sudo apt-get install libffi-dev`` under Ubuntu), and make sure you install
-    the ``ssh_kerberos`` :ref:`optional dependencies<install_optional_dependencies>` during the installation process of AiiDA.
-    Then, if your ``.ssh/config`` file is configured properly (in particular includes
-    all the necessary ``GSSAPI`` options), ``verdi computer configure`` will
-    contain already the correct suggestions for all the gss options needed to support Kerberos.
-
-.. note:: To check if you set up the computer correctly,
-  execute::
-
-    verdi computer test COMPUTERNAME
-     
-  that will run a few tests (file copy, file retrieval, check of the jobs in
-  the scheduler queue) to verify that everything works as expected.
-
-.. note:: If you are not sure if your computer is already set up, use the command::
-   
-     verdi computer list
-   
-   to get a list of existing computers, and::
-   
-     verdi computer show COMPUTERNAME
-   
-   to get detailed information on the specific computer named ``COMPUTERNAME``.
-   You have also the::
-
-     verdi computer rename OLDCOMPUTERNAME NEWCOMPUTERNAME
-   
-   and::
-   
-     verdi computer delete COMPUTERNAME
-     
-   commands, whose meaning should be self-explanatory.
-   
-.. note:: You can delete computers **only if** no entry in the database is using
-  them (as for instance Calculations, or RemoteData objects). Otherwise, you 
-  will get an error message. 
-
-.. note:: It is possible to **disable** a computer.
-
-  Doing so will prevent AiiDA
-  from connecting to the given computer to check the state of calculations or
-  to submit new calculations. This is particularly useful if, for instance,
-  the computer is under maintenance but you still want to use AiiDA with 
-  other computers, or submit the calculations in the AiiDA database anyway.
-  
-  When the computer comes back online, you can re-enable it; 
-  at this point pending calculations in the ``TOSUBMIT`` state will be
-  submitted, and calculations ``WITHSCHEDULER`` will be checked and possibly
-  retrieved.
-  
-  The relevant commands are::
-     
-     verdi computer enable COMPUTERNAME
-     verdi computer disable COMPUTERNAME
-     
-  Note that the above commands will disable the computer for all AiiDA users.
-  If instead, for some reason, you want to disable the computer only for a
-  given user, you can use the following command::
-  
-     verdi computer disable COMPUTERNAME --only-for-user USER_EMAIL
-  
-  (and the corresponding ``verdi computer enable`` command to re-enable it).  
-
-Code setup and configuration
-++++++++++++++++++++++++++++
-
-Once you have at least one computer configured, you can configure the codes.
-
-In AiiDA, for full reproducibility of each calculation, we store each code in
-the database, and attach to each calculation a given code. This has the further
-advantage to make very easy to query for all calculations that were run with 
-a given code (for instance because I am looking for phonon calculations, or
-because I discovered that a specific version had a bug and I want to rerun 
-the calculations).
-
-In AiiDA, we distinguish two types of codes: **remote** codes and **local** codes,
-where the distinction between the two is described here below.
-
-Remote codes
-------------
-With remote codes we denote codes that are installed/compiled
-on the remote computer. Indeed, this is very often the case for codes installed
-in supercomputers for high-performance computing applications, because the
-code is typically installed and optimized on the supercomputer.
-  
-In AiiDA, a remote code is identified by two mandatory pieces of information: 
-
-* A computer on which the code is (that must be a previously configured computer);
-* The absolute path of the code executable on the remote computer.
-
-Local codes
------------
-With local codes we denote codes for which the code is not 
-already present on the remote machine, and must be copied for every submission.
-This is the case if you have for instance a small, machine-independent Python
-script that you did not copy previously in all your clusters.
-  
-In AiiDA, a local code can be set up by specifying:
-  
-* A folder, containing all files to be copied over at every submission
-* The name of executable file among the files inside the folder specified above
-  
-Setting up a code
------------------
-
-The::
-
-  verdi code
-  
-command allows to manage codes in AiiDA.
-
-To setup a new code, you execute::
-
-  verdi code setup
-  
-and you will be guided through a process to setup your code.
-
-   
-.. tip:: The code will ask you a few pieces of information. At every prompt, you can
-   type the ``?`` character and press ``<enter>`` to get a more detailed
-   explanation of what is being asked. 
-     
-You will be asked for:
-
-* **label**:  A label to refer to this code. Note: this label is not enforced
-  to be unique. However, if you try to keep it unique, at least within
-  the same computer, you can use it later
-  to refer and use to your code. Otherwise, you need to remember its ID or UUID.
-
-* **description**: A human-readable description of this code (for instance "Quantum
-  Espresso v.5.0.2 with 5.0.3 patches, pw.x code, compiled with openmpi")
-
-* **default input plugin**: A string that identifies the default input plugin to
-  be used to generate new calculations to use with this code.
-  This string has to be a valid string recognized by the ``CalculationFactory``
-  function. To get the list of all available Calculation plugin strings,
-  use the ``verdi calculation plugins`` command. Note: if you do not want to 
-  specify a default input plugin, you can write the string "None", but this is
-  strongly discouraged, because then you will not be able to use
-  the ``.new_calc`` method of the ``Code`` object.
-  
-* **local**: either True (for local codes) or False (for remote
-  codes). For the meaning of the distinction, see above. Depending
-  on your choice, you will be asked for:
-  
-  * LOCAL CODES:
-
-    * **Folder with the code**: The folder on your local computer in which there
-      are the files to be stored in the AiiDA repository, and that will then be
-      copied over to the remote computers for every submitted calculation.
-      This must be an absolute path on your computer.
-    * **Relative path of the executable**: The relative path of the executable
-      file inside the folder entered in the previous step.
-  
-  * REMOTE CODES:
-  
-    * **Remote computer name**: The computer name as on which the code resides,
-      as configured and stored in the AiiDA database
-      
-    * **Remote absolute path**: The (full) absolute path of the code executable
-      on the remote machine
-    
-For any type of code, you will also be asked for:
-    
-* **Text to prepend to each command execution**: This is a multiline string,
-     whose content will be prepended inside the submission script before the
-     real execution of the job. It is your responsibility to write proper ``bash`` code!
-     This is intended for code-dependent code, **like for instance loading the
-     modules that are required for that specific executable to run**. 
-     Example::
-
-       module load intelmpi
-       
-     *Remember*
-     *to end the input by pressing* ``<CTRL>+D``.
-
-* **Text to append to each command execution**: This is a multiline string,
-  whose content will be appended inside the submission script after the
-  real execution of the job. It is your responsibility to write proper ``bash`` code!
-  This is intended for code-dependent code. *Remember*
-  *to end the input by pressing* ``<CTRL>+D``.
-
-At the end, you will get a confirmation command, and also the ID of the code in the
-database (the ``pk``, i.e. the principal key, and the ``uuid``).
-
-.. note:: Codes are a subclass of the :py:class:`Node <aiida.orm.node.Node>` class,
-   and as such you can attach any set of attributes to the code. These can
-   be extremely useful for querying: for instance, you can attach the version
-   of the code as an attribute, or the code family (for instance: "pw.x code of 
-   Quantum Espresso") to later query for all runs done with a pw.x code and
-   version more recent than 5.0.0, for instance.  However, in the
-   present AiiDA version you cannot add attributes from the command line using
-   ``verdi``, but you have to do it using Python code.
-
-.. note:: You can change the label of a code by using the following command::
-
-   verdi code rename "ID"
-   
-  (Without the quotation marks!) "ID" can either be the numeric ID (PK) of
-  the code (preferentially), or possibly its label (or label@computername), 
-  if this string uniquely identifies a code.
-
-  You can also list all available codes (and their relative IDs) with::
-
-   verdi code list
-   
-  The ``verdi code list`` accepts some flags to filter only codes on a 
-  given computer, only codes using a specific plugin, etc.; use the ``-h``
-  command line option to see the documentation of all possible options.
-
-  You can then get the information of a specific code with::
-
-   verdi code show "ID"
-   
-  Finally, to delete a code use::
-
-   verdi code delete "ID"
-   
-  (only if it wasn't used by any calculation, otherwise an exception
-  is raised) 
-   
-And now, you are ready to launch your calculations!
-
-
-.. _plugins:
-
-#######
-Plugins
-#######
-
-AiiDA plug-ins are input generators and output parsers, enabling the
-integration of codes into AiiDA calculations and workflows.
-
-The plug-ins are not meant to completely automatize the calculation of physical properties. An underlying knowledge of how each code works, which flags it requires, etc. is still required. A total automatization, if desired, has to be implemented at the level of a workflow.
-
-Plugins live in different repositories than AiiDA.
-You can find a list of existing plugins on the `AiiDA website <http://www.aiida.net/plugins/>`_ or on the
-``aiida-registry`` (check the `JSON version <https://github.com/aiidateam/aiida-registry/blob/master/plugins.json>`_
-or the `human-readable version <https://aiidateam.github.io/aiida-registry/>`_), the official location to register
-and list plugins.
-
-
-Installing plugins
-++++++++++++++++++
-
-The plugins available for AiiDA are listed on the
-`AiiDA homepage <http://www.aiida.net/plugins/>`_
-
-For a plugin ``aiida-diff`` hosted on `PyPI <https://pypi.python.org/>`_,
-simply do::
-
-    pip install aiida-diff
-    reentry scan -r aiida   # notify aiida of new entry points
-
-In case there is no PyPI package available, you can install 
-the plugin directly from a source code repository, e.g.::
-
-    git clone https://github.com/aiidateam/aiida-diff
-    pip install aiida-diff
-    reentry scan -r aiida
-
-**Note:** Instead of updating the reentry cache via ``reentry scan -r aiida``,
-the same can be achieved from  python:
-
-.. code-block:: python
-
-    from reentry import manager
-    manager.scan(group_re='aiida')
-
-Background
-+++++++++++
-
-What does ``pip install aiida-diff`` do?
-
-* resolves and installs the dependencies on other python packages as specified in ``setup.py``
-* creates a folder ``aiida_diff.egg-info/`` with metadata about the package
-* if the ``-e`` option is given, creates a symbolic link from the python package
-  search path to the ``aiida-diff`` directory
-  and puts the ``.egg-info`` folder there.
-  Changes to the **source code** will be picked up by python without reinstalling, 
-  but changes to the **metadata** in ``setup.json`` will not.
-
-For further details, see the Python `packaging user guide`_.
-
-.. _packaging user guide: https://packaging.python.org/distributing/#configuring-your-project
->>>>>>> 5592f81d
+The following sections will explain in detail how to accomplish each step.